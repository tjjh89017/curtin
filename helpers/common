--- conflicted
+++ resolved
@@ -89,46 +89,28 @@
         error "WARN: odd sized '$target' ($size). not divisible by 512."
     fi
 
-    if [ "$full" != "0" ]; then
-        count=$((size / bs))
-        info="size=$size conv=notrunc count=$count bs=$bs"
-        debug 1 "wiping full '$target' with ${info}."
-        out=$(LANG=C dd if=/dev/zero conv=notrunc "of=$target" \
-            bs=$bs count=$count 2>&1) || {
-            error "wiping entire '$target' with ${info} failed."
-            error "$out"
-            return 1
-        }
-    else
-        local fbs=$bs
-        count=$((size / bs))
-        if [ "$size" -ge "$mb" ]; then
-            count=1
-            fbs=$mb
-        fi
-        info="size=$size count=$count bs=$fbs"
-        debug 1 "wiping start of '$target' with ${info}."
-        # wipe the first MB (up to 'size')
-        out=$(dd if=/dev/zero conv=notrunc "of=$target" \
-                "bs=$fbs" "count=$count" 2>&1) || {
-            error "wiping start of '$target' with ${info} failed."
-            error "$out"
-            return 1
-        }
-
-        if $wipe_end && [ "$size" -gt "$mb" ]; then
-            # do the last 1MB
-            count=$((mb / bs))
-            seek=$(((size / bs) - $count))
-            info="size=$size count=$count bs=$bs seek=$seek"
-            debug 1 "wiping end of '$target' with ${info}."
-            out=$(dd if=/dev/zero conv=notrunc "of=$target" "seek=$seek" \
-                "bs=$bs" "count=$count" 2>&1)
-            if [ $? -ne 0 ]; then
-                error "wiping end of '$target' with ${info} failed."
-                error "$out";
-                return 1;
-            fi
+    info="size=$size count=$count bs=$bs"
+    debug 1 "wiping start of '$target' with ${info}."
+    # wipe the first MB (up to 'size')
+    out=$(dd if=/dev/zero conv=notrunc "of=$target" \
+            "bs=$bs" "count=$count" 2>&1) || {
+        error "wiping start of '$target' failed."
+        error "  size=$size count=$count bs=$bs: $out"
+        return 1
+    }
+
+    if $wipe_end && [ "$size" -gt "$mb" ]; then
+        # do the last 1MB
+        count=$((mb / bs))
+        seek=$(((size / bs) - $count))
+        info="size=$size count=$count bs=$bs seek=$seek"
+        debug 1 "wiping end of '$target' with ${info}."
+        out=$(dd if=/dev/zero conv=notrunc "of=$target" "seek=$seek" \
+            "bs=$bs" "count=$count" 2>&1)
+        if [ $? -ne 0 ]; then
+            error "wiping end of '$target' failed."
+            error "  size=$size count=$count seek=$seek bs=$bs: $out";
+            return 1;
         fi
     fi
 
@@ -280,11 +262,8 @@
             { error "$target: failed to wipe partitions"; return 1; }
     fi
 
-    local pt15
-    find_partno "$target" 15 && pt15="$_RET" ||
-        { error "failed to find partition 15 for $target"; return 1; }
-    mkfs -t vfat -F 32 -n uefi-boot "$pt15" ||
-        { error "failed to partition :$pt15' for UEFI vfat"; return 1; }
+    mkfs -t vfat -F 32 -n uefi-boot ${target}15 ||
+        { error "failed to partition ${target}15 for UEFI vfat"; return 1; }
 }
 
 
@@ -610,10 +589,6 @@
             return 0;;
     esac
 
-<<<<<<< HEAD
-    # copy anything after '--' on cmdline to install'd cmdline
-    read cmdline < /proc/cmdline
-    local newargs=""
 
     tmp="${cmdline##* -- }"
     if [ "$tmp" != "$cmdline" ]; then
@@ -632,30 +607,6 @@
         # there are 'console=' params, copy those.
         newargs=$(set -f; c=""; for p in $cmdline; do
             [ "${p#console}" = "$p" ] || c="$c $p"; done; echo "${c# }")
-=======
-    # check that mount point has efi partition, and that its mounted
-    # at /boot/efi and added to the fstab
-    if [ "$uefi" -ge 1 ]; then
-        # this assumes that the device was '/dev/xxx[0-9]' and the efi is 15.
-        local efi_dev="${mp_dev%[0-9]}15"
-        [ -b ${efi_dev} ] || { error "no UEFI partition on ${efi_dev}"; return 1; }
-
-        fslabel=$(blkid -s LABEL -o value "${efi_dev}")
-        fstype=$(blkid -s TYPE -o value "${efi_dev}")
-        [ "$fstype" = "vfat" ] || { error "${efi_dev} is not a vfat fs"; return 1; }
-        [ -n "$fslabel" ] || {  error "no label on EFI device"; return 1; }
-
-        mp_efi=$(lsblk --nodeps -n --output "MOUNTPOINT" ${efi_dev})
-        [ -z "$mp_efi" ] || umount "$mp_efi"
-
-        if [ ! -e "$mp/boot/efi" ]; then
-            mkdir -p "$mp/boot/efi" || { error "failed to mount EFI partition"; return 1; }
-            mount "$efi_dev" "$mp/boot/efi" || { error "unable to mount efi part"; return 1; }
-            mp_efi="$mp/boot/efi"
-        fi
-
-        echo "LABEL=${fslabel}  /boot/efi   vfat    defaults    0 0" >> "$mp/etc/fstab"
->>>>>>> 3a8e43e6
     fi
 
     local grub_d="etc/default/grub.d"
