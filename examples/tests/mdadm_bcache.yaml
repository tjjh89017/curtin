showtrace: true
storage:
  version: 1
  config:
     - grub_device: true
       id: sda
       type: disk
       ptable: gpt
       model: QEMU HARDDISK
       path: /dev/vdb
       name: main_disk
     - id: bios_boot_partition
       type: partition
       size: 1MB
       device: sda
       flag: bios_grub
       number: 1
     - id: sda1
       type: partition
       size: 3GB
       device: sda
<<<<<<< HEAD
       number: 2  # XXX: we really need to stop using id with DiskPartnum
=======
       uuid: deadbeef-dead-beef-dead-deadbeefaaa1
>>>>>>> b372bb5d
     - id: sda2
       type: partition
       size: 1GB
       device: sda
<<<<<<< HEAD
       number: 3  # XXX: we really need to stop using id with DiskPartnum
=======
       uuid: deadbeef-dead-beef-dead-deadbeefaaa2
>>>>>>> b372bb5d
     - id: sda3
       type: partition
       size: 1GB
       device: sda
<<<<<<< HEAD
       number: 4  # XXX: we really need to stop using id with DiskPartnum
=======
       uuid: deadbeef-dead-beef-dead-deadbeefaaa3
>>>>>>> b372bb5d
     - id: sda4
       type: partition
       size: 1GB
       device: sda
<<<<<<< HEAD
       number: 5  # XXX: we really need to stop using id with DiskPartnum
=======
       uuid: deadbeef-dead-beef-dead-deadbeefaaa4
>>>>>>> b372bb5d
     - id: sda5
       type: partition
       size: 1GB
       device: sda
<<<<<<< HEAD
       number: 6  # XXX: we really need to stop using id with DiskPartnum
=======
       uuid: deadbeef-dead-beef-dead-deadbeefaaa5
>>>>>>> b372bb5d
     - id: sda6
       type: partition
       size: 1GB
       device: sda
<<<<<<< HEAD
       number: 7  # XXX: we really need to stop using id with DiskPartnum
=======
       uuid: deadbeef-dead-beef-dead-deadbeefaaa6
     - id: sdb
       type: disk
       model: QEMU HARDDISK
       path: /dev/vdc
       name: second_disk
     - id: sdc
       type: disk
       ptable: gpt
       model: QEMU HARDDISK
       path: /dev/vdd
       name: third_disk
     - id: sdc1
       type: partition
       size: 3GB
       device: sdc
       uuid: deadbeef-dead-beef-dead-deadbeefaac1
>>>>>>> b372bb5d
     - id: mddevice
       name: md0
       type: raid
       raidlevel: 1
       devices:
         - sda2
         - sda3
       spare_devices:
         - sda4
     - id: bcache1_raid
       type: bcache
       name: cached_array
       backing_device: mddevice
       cache_device: sda5
       cache_mode: writeback
     - id: bcache_normal
       type: bcache
       name: cached_array_2
       backing_device: sda6
       cache_device: sda5
       cache_mode: writethrough
     - id: bcachefoo
       type: bcache
       name: cached_array_3
       backing_device: sdc1
       cache_device: sdb
       cache_mode: writearound
     - id: sda1_fs
       type: format
       fstype: ext4
       volume: sda1
       uuid: deadbeef-dead-beef-dead-deadbeeffff1
     - id: bcache_raid_storage
       type: format
       fstype: ext4
       volume: bcache1_raid
       uuid: deadbeef-dead-beef-dead-deadbeefcac1
     - id: bcache_normal_storage
       type: format
       fstype: ext4
       volume: bcache_normal
       uuid: deadbeef-dead-beef-dead-deadbeefcac2
     - id: bcachefoo_fulldiskascache_storage
       type: format
       fstype: ext4
       volume: bcachefoo
     - id: sda1_mount
       type: mount
       path: /
       device: sda1_fs
     - id: bcache1_raid_mount
       type: mount
       path: /media/data
       device: bcache_raid_storage
     - id: bcache0_mount
       type: mount
       path: /media/bcache_normal
       device: bcache_normal_storage
     - id: sda1_non_root_mount
       type: mount
       path: /media/bcachefoo_fulldiskascache_storage
       device: bcachefoo_fulldiskascache_storage<|MERGE_RESOLUTION|>--- conflicted
+++ resolved
@@ -19,54 +19,37 @@
        type: partition
        size: 3GB
        device: sda
-<<<<<<< HEAD
        number: 2  # XXX: we really need to stop using id with DiskPartnum
-=======
        uuid: deadbeef-dead-beef-dead-deadbeefaaa1
->>>>>>> b372bb5d
      - id: sda2
        type: partition
        size: 1GB
        device: sda
-<<<<<<< HEAD
        number: 3  # XXX: we really need to stop using id with DiskPartnum
-=======
        uuid: deadbeef-dead-beef-dead-deadbeefaaa2
->>>>>>> b372bb5d
      - id: sda3
        type: partition
        size: 1GB
        device: sda
-<<<<<<< HEAD
        number: 4  # XXX: we really need to stop using id with DiskPartnum
-=======
        uuid: deadbeef-dead-beef-dead-deadbeefaaa3
->>>>>>> b372bb5d
      - id: sda4
        type: partition
        size: 1GB
        device: sda
-<<<<<<< HEAD
        number: 5  # XXX: we really need to stop using id with DiskPartnum
-=======
        uuid: deadbeef-dead-beef-dead-deadbeefaaa4
->>>>>>> b372bb5d
      - id: sda5
        type: partition
        size: 1GB
        device: sda
-<<<<<<< HEAD
        number: 6  # XXX: we really need to stop using id with DiskPartnum
-=======
        uuid: deadbeef-dead-beef-dead-deadbeefaaa5
->>>>>>> b372bb5d
      - id: sda6
        type: partition
        size: 1GB
        device: sda
-<<<<<<< HEAD
        number: 7  # XXX: we really need to stop using id with DiskPartnum
-=======
        uuid: deadbeef-dead-beef-dead-deadbeefaaa6
      - id: sdb
        type: disk
@@ -84,7 +67,6 @@
        size: 3GB
        device: sdc
        uuid: deadbeef-dead-beef-dead-deadbeefaac1
->>>>>>> b372bb5d
      - id: mddevice
        name: md0
        type: raid
