#   Copyright (C) 2013 Canonical Ltd.
#
#   Author: Scott Moser <scott.moser@canonical.com>
#
#   Curtin is free software: you can redistribute it and/or modify it under
#   the terms of the GNU Affero General Public License as published by the
#   Free Software Foundation, either version 3 of the License, or (at your
#   option) any later version.
#
#   Curtin is distributed in the hope that it will be useful, but WITHOUT ANY
#   WARRANTY; without even the implied warranty of MERCHANTABILITY or FITNESS
#   FOR A PARTICULAR PURPOSE.  See the GNU Affero General Public License for
#   more details.
#
#   You should have received a copy of the GNU Affero General Public License
#   along with Curtin.  If not, see <http://www.gnu.org/licenses/>.

import argparse
import json
import os
import re
import shlex
import shutil
import subprocess
import sys
import tempfile

from curtin import block
from curtin import config
from curtin import util
from curtin.log import LOG
from curtin.reporter.legacy import load_reporter
from curtin.reporter import events
from . import populate_one_subcmd

INSTALL_LOG = "/var/log/curtin/install.log"

STAGE_DESCRIPTIONS = {
    'early': 'preparing for installation',
    'partitioning': 'configuring storage',
    'network': 'configuring network',
    'extract': 'writing install sources to disk',
    'curthooks': 'configuring installed system',
    'hook': 'finalizing installation',
    'late': 'executing late commands',
}

CONFIG_BUILTIN = {
    'sources': {},
    'stages': ['early', 'partitioning', 'network', 'extract', 'curthooks',
               'hook', 'late'],
    'extract_commands': {'builtin': ['curtin', 'extract']},
    'hook_commands': {'builtin': ['curtin', 'hook']},
    'partitioning_commands': {
        'builtin': ['curtin', 'block-meta', 'simple']},
    'curthooks_commands': {'builtin': ['curtin', 'curthooks']},
    'late_commands': {'builtin': []},
    'network_commands': {'builtin': ['curtin', 'net-meta', 'auto']},
<<<<<<< HEAD
    'apply_net_commands': {'builtin': []},
=======
    'install': {'log_file': INSTALL_LOG},
>>>>>>> 1e1c2f95
}


def clear_install_log(logfile):
    """Clear the installation log, so no previous installation is present."""
    util.ensure_dir(os.path.dirname(logfile))
    try:
        open(logfile, 'w').close()
    except:
        pass


def writeline(fname, output):
    """Write a line to a file."""
    if not output.endswith('\n'):
        output += '\n'
    try:
        with open(fname, 'a') as fp:
            fp.write(output)
    except IOError:
        pass


class WorkingDir(object):
    def __init__(self, config):
        top_d = tempfile.mkdtemp()
        state_d = os.path.join(top_d, 'state')
        target_d = os.path.join(top_d, 'target')
        scratch_d = os.path.join(top_d, 'scratch')
        for p in (state_d, target_d, scratch_d):
            os.mkdir(p)

        netconf_f = os.path.join(state_d, 'network_config')
        netstate_f = os.path.join(state_d, 'network_state')
        interfaces_f = os.path.join(state_d, 'interfaces')
        config_f = os.path.join(state_d, 'config')
        fstab_f = os.path.join(state_d, 'fstab')

        with open(config_f, "w") as fp:
            json.dump(config, fp)

        # just touch these files to make sure they exist
        for f in (interfaces_f, config_f, fstab_f, netconf_f, netstate_f):
            with open(f, "ab") as fp:
                pass

        self.scratch = scratch_d
        self.target = target_d
        self.top = top_d
        self.interfaces = interfaces_f
        self.netconf = netconf_f
        self.netstate = netstate_f
        self.fstab = fstab_f
        self.config = config
        self.config_file = config_f

    def env(self):
        return ({'WORKING_DIR': self.scratch, 'OUTPUT_FSTAB': self.fstab,
                 'OUTPUT_INTERFACES': self.interfaces,
                 'OUTPUT_NETWORK_CONFIG': self.netconf,
                 'OUTPUT_NETWORK_STATE': self.netstate,
                 'TARGET_MOUNT_POINT': self.target,
                 'CONFIG': self.config_file})


class Stage(object):

    def __init__(self, name, commands, env, reportstack=None, logfile=None):
        self.name = name
        self.commands = commands
        self.env = env
        if logfile is None:
            logfile = INSTALL_LOG
        self.install_log = self._open_install_log(logfile)

        if hasattr(sys.stdout, 'buffer'):
            self.write_stdout = self._write_stdout3
        else:
            self.write_stdout = self._write_stdout2

        if reportstack is None:
            reportstack = events.ReportEventStack(
                name="stage-%s" % name, description="basic stage %s" % name,
                reporting_enabled=False)
        self.reportstack = reportstack

    def _open_install_log(self, logfile):
        """Open the install log."""
        if not logfile:
            return None
        try:
            return open(logfile, 'ab')
        except IOError:
            return None

    def _write_stdout3(self, data):
        sys.stdout.buffer.write(data)
        sys.stdout.flush()

    def _write_stdout2(self, data):
        sys.stdout.write(data)
        sys.stdout.flush()

    def write(self, data):
        """Write data to stdout and to the install_log."""
        self.write_stdout(data)
        if self.install_log is not None:
            self.install_log.write(data)
            self.install_log.flush()

    def run(self):
        for cmdname in sorted(self.commands.keys()):
            cmd = self.commands[cmdname]
            if not cmd:
                continue
            cur_res = events.ReportEventStack(
                name=cmdname, description="running '%s'" % cmdname,
                parent=self.reportstack)

            env = self.env.copy()
            env['CURTIN_REPORTSTACK'] = cur_res.fullname

            shell = not isinstance(cmd, list)
            with util.LogTimer(LOG.debug, cmdname):
                with cur_res:
                    try:
                        sp = subprocess.Popen(
                            cmd, stdout=subprocess.PIPE,
                            stderr=subprocess.STDOUT,
                            env=env, shell=shell)
                    except OSError as e:
                        LOG.warn("%s command failed", cmdname)
                        raise util.ProcessExecutionError(cmd=cmd, reason=e)

                    output = b""
                    while True:
                        data = sp.stdout.read(1)
                        if not data and sp.poll() is not None:
                            break
                        self.write(data)
                        output += data

                    rc = sp.returncode
                    if rc != 0:
                        LOG.warn("%s command failed", cmdname)
                        raise util.ProcessExecutionError(
                            stdout=output, stderr="",
                            exit_code=rc, cmd=cmd)


def apply_power_state(pstate):
    """
    power_state:
     delay: 5
     mode: poweroff
     message: Bye Bye
    """
    cmd = load_power_state(pstate)
    if not cmd:
        return

    LOG.info("powering off with %s", cmd)
    fid = os.fork()
    if fid == 0:
        try:
            util.subp(cmd)
            os._exit(0)
        except:
            LOG.warn("%s returned non-zero" % cmd)
            os._exit(1)
    return


def load_power_state(pstate):
    """Returns a command to reboot the system if power_state should."""
    if pstate is None:
        return None

    if not isinstance(pstate, dict):
        raise TypeError("power_state is not a dict.")

    opt_map = {'halt': '-H', 'poweroff': '-P', 'reboot': '-r'}

    mode = pstate.get("mode")
    if mode not in opt_map:
        raise TypeError("power_state[mode] required, must be one of: %s." %
                        ','.join(opt_map.keys()))

    delay = pstate.get("delay", "5")
    if delay == "now":
        delay = "0"
    elif re.match(r"\+[0-9]+", str(delay)):
        delay = "%sm" % delay[1:]
    else:
        delay = str(delay)

    args = ["shutdown", opt_map[mode], "now"]
    if pstate.get("message"):
        args.append(pstate.get("message"))

    shcmd = ('sleep "$1" && shift; '
             '[ -f /run/block-curtin-poweroff ] && exit 0; '
             'exec "$@"')

    return (['sh', '-c', shcmd, 'curtin-poweroff', delay] + args)


def apply_kexec(kexec, target):
    """
    load kexec kernel from target dir, similar to /etc/init.d/kexec-load
    kexec:
     mode: on
    """
    grubcfg = "boot/grub/grub.cfg"
    target_grubcfg = os.path.join(target, grubcfg)

    if kexec is None or kexec.get("mode") != "on":
        return False

    if not isinstance(kexec, dict):
        raise TypeError("kexec is not a dict.")

    if not util.which('kexec'):
        util.install_packages('kexec-tools')

    if not os.path.isfile(target_grubcfg):
        raise ValueError("%s does not exist in target" % grubcfg)

    with open(target_grubcfg, "r") as fp:
        default = 0
        menu_lines = []

        # get the default grub boot entry number and menu entry line numbers
        for line_num, line in enumerate(fp, 1):
            if re.search(r"\bset default=\"[0-9]+\"\b", " %s " % line):
                default = int(re.sub(r"[^0-9]", '', line))
            if re.search(r"\bmenuentry\b", " %s " % line):
                menu_lines.append(line_num)

        if not menu_lines:
            LOG.error("grub config file does not have a menuentry\n")
            return False

        # get the begin and end line numbers for default menuentry section,
        # using end of file if it's the last menuentry section
        begin = menu_lines[default]
        if begin != menu_lines[-1]:
            end = menu_lines[default + 1] - 1
        else:
            end = line_num

        fp.seek(0)
        lines = fp.readlines()
        kernel = append = initrd = ""

        for i in range(begin, end):
            if 'linux' in lines[i].split():
                split_line = shlex.split(lines[i])
                kernel = os.path.join(target, split_line[1])
                append = "--append=" + ' '.join(split_line[2:])
            if 'initrd' in lines[i].split():
                split_line = shlex.split(lines[i])
                initrd = "--initrd=" + os.path.join(target, split_line[1])

        if not kernel:
            LOG.error("grub config file does not have a kernel\n")
            return False

        LOG.debug("kexec -l %s %s %s" % (kernel, append, initrd))
        util.subp(args=['kexec', '-l', kernel, append, initrd])
        return True


def cmd_install(args):
    cfg = CONFIG_BUILTIN.copy()
    config.merge_config(cfg, args.config)

    for source in args.source:
        src = util.sanitize_source(source)
        cfg['sources']["%02d_cmdline" % len(cfg['sources'])] = src

    LOG.debug("merged config: %s" % cfg)
    if not len(cfg.get('sources', [])):
        raise util.BadUsage("no sources provided to install")

    for i in cfg['sources']:
        # we default to tgz for old style sources config
        cfg['sources'][i] = util.sanitize_source(cfg['sources'][i])

    if cfg.get('http_proxy'):
        os.environ['http_proxy'] = cfg['http_proxy']

    instcfg = cfg.get('install', {})
    logfile = instcfg.get('log_file')
    post_files = instcfg.get('post_files', [logfile])

    # Load reporter
    clear_install_log(logfile)
    post_files = cfg.get('post_files', [logfile])
    legacy_reporter = load_reporter(cfg)
    legacy_reporter.files = post_files

    args.reportstack.post_files = post_files
    try:
        dd_images = util.get_dd_images(cfg.get('sources', {}))
        if len(dd_images) > 1:
            raise ValueError("You may not use more then one disk image")

        workingd = WorkingDir(cfg)
        LOG.debug(workingd.env())
        env = os.environ.copy()
        env.update(workingd.env())

        for name in cfg.get('stages'):
            desc = STAGE_DESCRIPTIONS.get(name, "stage %s" % name)
            reportstack = events.ReportEventStack(
                "stage-%s" % name, description=desc,
                parent=args.reportstack)
            env['CURTIN_REPORTSTACK'] = reportstack.fullname

            with reportstack:
                commands_name = '%s_commands' % name
                with util.LogTimer(LOG.debug, 'stage_%s' % name):
                    stage = Stage(name, cfg.get(commands_name, {}), env,
                                  reportstack=reportstack, logfile=logfile)
                    stage.run()

        if apply_kexec(cfg.get('kexec'), workingd.target):
            cfg['power_state'] = {'mode': 'reboot', 'delay': 'now',
                                  'message': "'rebooting with kexec'"}

        writeline(logfile, "Installation finished.")
        legacy_reporter.report_success()
    except Exception as e:
        exp_msg = "Installation failed with exception: %s" % e
        writeline(logfile, exp_msg)
        LOG.error(exp_msg)
        legacy_reporter.report_failure(exp_msg)
        raise e
    finally:
        for d in ('sys', 'dev', 'proc'):
            util.do_umount(os.path.join(workingd.target, d))
        mounted = block.get_mountpoints()
        mounted.sort(key=lambda x: -1 * x.count("/"))
        for d in filter(lambda x: workingd.target in x, mounted):
            util.do_umount(d)
        util.do_umount(workingd.target)
        shutil.rmtree(workingd.top)

    apply_power_state(cfg.get('power_state'))


# we explicitly accept config on install for backwards compatibility
CMD_ARGUMENTS = (
    ((('-c', '--config'),
      {'help': 'read configuration from cfg', 'action': util.MergedCmdAppend,
       'metavar': 'FILE', 'type': argparse.FileType("rb"),
       'dest': 'cfgopts', 'default': []}),
     ('--set', {'help': 'define a config variable',
                'action': util.MergedCmdAppend,
                'metavar': 'key=val', 'dest': 'cfgopts'}),
     ('source', {'help': 'what to install', 'nargs': '*'}),
     )
)


def POPULATE_SUBCMD(parser):
    populate_one_subcmd(parser, CMD_ARGUMENTS, cmd_install)

# vi: ts=4 expandtab syntax=python<|MERGE_RESOLUTION|>--- conflicted
+++ resolved
@@ -56,11 +56,8 @@
     'curthooks_commands': {'builtin': ['curtin', 'curthooks']},
     'late_commands': {'builtin': []},
     'network_commands': {'builtin': ['curtin', 'net-meta', 'auto']},
-<<<<<<< HEAD
     'apply_net_commands': {'builtin': []},
-=======
     'install': {'log_file': INSTALL_LOG},
->>>>>>> 1e1c2f95
 }
 
 
