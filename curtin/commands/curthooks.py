#   Copyright (C) 2013 Canonical Ltd.
#
#   Author: Scott Moser <scott.moser@canonical.com>
#
#   Curtin is free software: you can redistribute it and/or modify it under
#   the terms of the GNU Affero General Public License as published by the
#   Free Software Foundation, either version 3 of the License, or (at your
#   option) any later version.
#
#   Curtin is distributed in the hope that it will be useful, but WITHOUT ANY
#   WARRANTY; without even the implied warranty of MERCHANTABILITY or FITNESS
#   FOR A PARTICULAR PURPOSE.  See the GNU Affero General Public License for
#   more details.
#
#   You should have received a copy of the GNU Affero General Public License
#   along with Curtin.  If not, see <http://www.gnu.org/licenses/>.

import copy
import glob
import os
import platform
import re
import sys
import shutil
import textwrap

from curtin import config
from curtin import block
from curtin import futil
from curtin.log import LOG
from curtin import swap
from curtin import util
from curtin import net
from curtin.reporter import events

from . import populate_one_subcmd

CMD_ARGUMENTS = (
    ((('-t', '--target'),
      {'help': 'operate on target. default is env[TARGET_MOUNT_POINT]',
       'action': 'store', 'metavar': 'TARGET', 'default': None}),
     (('-c', '--config'),
      {'help': 'operate on config. default is env[CONFIG]',
       'action': 'store', 'metavar': 'CONFIG', 'default': None}),
     )
)

KERNEL_MAPPING = {
    'precise': {
        '3.2.0': '',
        '3.5.0': '-lts-quantal',
        '3.8.0': '-lts-raring',
        '3.11.0': '-lts-saucy',
        '3.13.0': '-lts-trusty',
    },
    'trusty': {
        '3.13.0': '',
        '3.16.0': '-lts-utopic',
        '3.19.0': '-lts-vivid',
        '4.2.0': '-lts-wily',
        '4.4.0': '-lts-xenial',
    },
    'xenial': {
        '4.3.0': '',  # development release has 4.3, release will have 4.4
        '4.4.0': '',
    }
}


def write_files(cfg, target):
    # this takes 'write_files' entry in config and writes files in the target
    # config entry example:
    # f1:
    #  path: /file1
    #  content: !!binary |
    #    f0VMRgIBAQAAAAAAAAAAAAIAPgABAAAAwARAAAAAAABAAAAAAAAAAJAVAAAAAAA
    # f2: {path: /file2, content: "foobar", permissions: '0666'}
    if 'write_files' not in cfg:
        return

    for (key, info) in cfg.get('write_files').items():
        if not info.get('path'):
            LOG.warn("Warning, write_files[%s] had no 'path' entry", key)
            continue

        futil.write_finfo(path=target + os.path.sep + info['path'],
                          content=info.get('content', ''),
                          owner=info.get('owner', "-1:-1"),
                          perms=info.get('permissions',
                                         info.get('perms', "0644")))


def apt_config(cfg, target):
    # cfg['apt_proxy']

    proxy_cfg_path = os.path.sep.join(
        [target, '/etc/apt/apt.conf.d/90curtin-aptproxy'])
    if cfg.get('apt_proxy'):
        util.write_file(
            proxy_cfg_path,
            content='Acquire::HTTP::Proxy "%s";\n' % cfg['apt_proxy'])
    else:
        if os.path.isfile(proxy_cfg_path):
            os.unlink(proxy_cfg_path)

    # cfg['apt_mirrors']
    # apt_mirrors:
    #  ubuntu_archive: http://local.archive/ubuntu
    #  ubuntu_security: http://local.archive/ubuntu
    sources_list = os.path.sep.join([target, '/etc/apt/sources.list'])
    if (isinstance(cfg.get('apt_mirrors'), dict) and
            os.path.isfile(sources_list)):
        repls = [
            ('ubuntu_archive', r'http://\S*[.]*archive.ubuntu.com/\S*'),
            ('ubuntu_security', r'http://security.ubuntu.com/\S*'),
        ]
        content = None
        for name, regex in repls:
            mirror = cfg['apt_mirrors'].get(name)
            if not mirror:
                continue

            if content is None:
                with open(sources_list) as fp:
                    content = fp.read()
                util.write_file(sources_list + ".dist", content)

            content = re.sub(regex, mirror + " ", content)

        if content is not None:
            util.write_file(sources_list, content)


def disable_overlayroot(cfg, target):
    # cloud images come with overlayroot, but installed systems need disabled
    disable = cfg.get('disable_overlayroot', True)
    local_conf = os.path.sep.join([target, 'etc/overlayroot.local.conf'])
    if disable and os.path.exists(local_conf):
        LOG.debug("renaming %s to %s", local_conf, local_conf + ".old")
        shutil.move(local_conf, local_conf + ".old")


def clean_cloud_init(target):
    flist = glob.glob(
        os.path.sep.join([target, "/etc/cloud/cloud.cfg.d/*dpkg*"]))

    LOG.debug("cleaning cloud-init config from: %s" % flist)
    for dpkg_cfg in flist:
        os.unlink(dpkg_cfg)


def _maybe_remove_legacy_eth0(target,
                              path="/etc/network/interfaces.d/eth0.cfg"):
    """Ubuntu cloud images previously included a 'eth0.cfg' that had
       hard coded content.  That file would interfere with the rendered
       configuration if it was present.

       if the file does not exist do nothing.
       If the file exists:
         - with known content, remove it and warn
         - with unknown content, leave it and warn
    """

    cfg = os.path.sep.join([target, path])
    if not os.path.exists(cfg):
        LOG.warn('Failed to find legacy conf file %s', cfg)
        return

    bmsg = "Dynamic networking config may not apply."
    try:
        contents = util.load_file(cfg)
        known_contents = ["auto eth0", "iface eth0 inet dhcp"]
        lines = [f.strip() for f in contents.splitlines()
                 if not f.startswith("#")]
        if lines == known_contents:
            util.del_file(cfg)
            msg = "removed %s with known contents" % cfg
        else:
            msg = (bmsg + " '%s' exists with user configured content." % cfg)
    except:
        msg = bmsg + " %s exists, but could not be read." % cfg
        LOG.exception(msg)
        return

    LOG.warn(msg)


def setup_zipl(cfg, target):
    if platform.machine() != 's390x':
        return

    # assuming that below gives the "/" rootfs
    target_dev = block.get_devices_for_mp(target)[0]

    root_arg = None
    # not mapped rootfs, use UUID
    if 'mapper' in target_dev:
        root_arg = target_dev
    else:
        uuid = block.get_volume_uuid(target_dev)
        if uuid:
            root_arg = "UUID=%s" % uuid

    if not root_arg:
        msg = "Failed to identify root= for %s at %s." % (target, target_dev)
        LOG.warn(msg)
        raise ValueError(msg)

    zipl_conf = """
# This has been modified by the MAAS curtin installer
[defaultboot]
default=ubuntu

[ubuntu]
target = /boot
image = /boot/vmlinuz
ramdisk = /boot/initrd.img
parameters = root=%s

""" % root_arg
    zipl_cfg = {
        "write_files": {
            "zipl_cfg": {
                "path": "/etc/zipl.conf",
                "content": zipl_conf,
            }
        }
    }
    write_files(zipl_cfg, target)


def run_zipl(cfg, target):
    if platform.machine() != 's390x':
        return
    with util.RunInChroot(target) as in_chroot:
        in_chroot(['zipl'])


def install_kernel(cfg, target):
    kernel_cfg = cfg.get('kernel', {'package': None,
                                    'fallback-package': None,
                                    'mapping': {}})
    if kernel_cfg is not None:
        kernel_package = kernel_cfg.get('package')
        kernel_fallback = kernel_cfg.get('fallback-package')
    else:
        kernel_package = None
        kernel_fallback = None

    mapping = copy.deepcopy(KERNEL_MAPPING)
    config.merge_config(mapping, kernel_cfg.get('mapping', {}))

    with util.RunInChroot(target) as in_chroot:

        if kernel_package:
            util.install_packages([kernel_package], target=target)
            return

        # uname[2] is kernel name (ie: 3.16.0-7-generic)
        # version gets X.Y.Z, flavor gets anything after second '-'.
        kernel = os.uname()[2]
        codename, err = in_chroot(['lsb_release', '--codename', '--short'],
                                  capture=True)
        codename = codename.strip()
        version, abi, flavor = kernel.split('-', 2)

        try:
            map_suffix = mapping[codename][version]
        except KeyError:
            LOG.warn("Couldn't detect kernel package to install for %s."
                     % kernel)
            if kernel_fallback is not None:
                util.install_packages([kernel_fallback])
            return

        package = "linux-{flavor}{map_suffix}".format(
            flavor=flavor, map_suffix=map_suffix)

        if util.has_pkg_available(package, target):
            if util.has_pkg_installed(package, target):
                LOG.debug("Kernel package '%s' already installed", package)
            else:
                LOG.debug("installing kernel package '%s'", package)
                util.install_packages([package], target=target)
        else:
            if kernel_fallback is not None:
                LOG.info("Kernel package '%s' not available.  "
                         "Installing fallback package '%s'.",
                         package, kernel_fallback)
                util.install_packages([kernel_fallback], target=target)
            else:
                LOG.warn("Kernel package '%s' not available and no fallback."
                         " System may not boot.", package)


def apply_debconf_selections(cfg, target):
    # debconf_selections:
    #  set1: |
    #   cloud-init cloud-init/datasources multiselect MAAS
    #  set2: pkg pkg/value string bar
    selsets = cfg.get('debconf_selections')
    if not selsets:
        LOG.debug("debconf_selections was not set in config")
        return

    # for each entry in selections, chroot and apply them.
    # keep a running total of packages we've seen.
    pkgs_cfgd = set()
    for key, content in selsets.items():
        LOG.debug("setting for %s, %s" % (key, content))
        util.subp(['chroot', target, 'debconf-set-selections'],
                  data=content.encode())
        for line in content.splitlines():
            if line.startswith("#"):
                continue
            pkg = re.sub(r"[:\s].*", "", line)
            pkgs_cfgd.add(pkg)

    pkgs_installed = get_installed_packages(target)

    LOG.debug("pkgs_cfgd: %s" % pkgs_cfgd)
    LOG.debug("pkgs_installed: %s" % pkgs_installed)
    need_reconfig = pkgs_cfgd.intersection(pkgs_installed)

    if len(need_reconfig) == 0:
        LOG.debug("no need for reconfig")
        return

    # For any packages that are already installed, but have preseed data
    # we populate the debconf database, but the filesystem configuration
    # would be preferred on a subsequent dpkg-reconfigure.
    # so, what we have to do is "know" information about certain packages
    # to unconfigure them.
    unhandled = []
    to_config = []
    for pkg in need_reconfig:
        if pkg in CONFIG_CLEANERS:
            LOG.debug("unconfiguring %s" % pkg)
            CONFIG_CLEANERS[pkg](target)
            to_config.append(pkg)
        else:
            unhandled.append(pkg)

    if len(unhandled):
        LOG.warn("The following packages were installed and preseeded, "
                 "but cannot be unconfigured: %s", unhandled)

    util.subp(['chroot', target, 'dpkg-reconfigure',
               '--frontend=noninteractive'] +
              list(to_config), data=None)


def get_installed_packages(target=None):
    cmd = []
    if target is not None:
        cmd = ['chroot', target]
    cmd.extend(['dpkg-query', '--list'])

    (out, _err) = util.subp(cmd, capture=True)
    if isinstance(out, bytes):
        out = out.decode()

    pkgs_inst = set()
    for line in out.splitlines():
        try:
            (state, pkg, other) = line.split(None, 2)
        except ValueError:
            continue
        if state.startswith("hi") or state.startswith("ii"):
            pkgs_inst.add(re.sub(":.*", "", pkg))

    return pkgs_inst


def setup_grub(cfg, target):
    # target is the path to the mounted filesystem

    # FIXME: these methods need moving to curtin.block
    # and using them from there rather than commands.block_meta
    from curtin.commands.block_meta import (extract_storage_ordered_dict,
                                            get_path_to_storage_volume)

    grubcfg = cfg.get('grub', {})

    # copy legacy top level name
    if 'grub_install_devices' in cfg and 'install_devices' not in grubcfg:
        grubcfg['install_devices'] = cfg['grub_install_devices']

    LOG.debug("setup grub on target %s", target)
    # if there is storage config, look for devices tagged with 'grub_device'
    storage_cfg_odict = None
    try:
        storage_cfg_odict = extract_storage_ordered_dict(cfg)
    except ValueError as e:
        pass

    if storage_cfg_odict:
        storage_grub_devices = []
        for item_id, item in storage_cfg_odict.items():
            if not item.get('grub_device'):
                continue
            LOG.debug("checking: %s", item)
            storage_grub_devices.append(
                get_path_to_storage_volume(item_id, storage_cfg_odict))
        if len(storage_grub_devices) > 0:
            grubcfg['install_devices'] = storage_grub_devices

    LOG.debug("install_devices: %s", grubcfg.get('install_devices'))
    if 'install_devices' in grubcfg:
        instdevs = grubcfg.get('install_devices')
        if isinstance(instdevs, str):
            instdevs = [instdevs]
        if instdevs is None:
            LOG.debug("grub installation disabled by config")
    else:
        # If there were no install_devices found then we try to do the right
        # thing.  That right thing is basically installing on all block
        # devices that are mounted.  On powerpc, though it means finding PrEP
        # partitions.
        devs = block.get_devices_for_mp(target)
        blockdevs = set()
        for maybepart in devs:
            try:
                (blockdev, part) = block.get_blockdev_for_partition(maybepart)
                blockdevs.add(blockdev)
            except ValueError as e:
                # if there is no syspath for this device such as a lvm
                # or raid device, then a ValueError is raised here.
                LOG.debug("failed to find block device for %s", maybepart)

        if platform.machine().startswith("ppc64"):
            # assume we want partitions that are 4100 (PReP). The snippet here
            # just prints the partition number partitions of that type.
            shnip = textwrap.dedent("""
                export LANG=C;
                for d in "$@"; do
                    sgdisk "$d" --print |
                        awk "\$6 == prep { print d \$1 }" "d=$d" prep=4100
                done
                """)
            try:
                out, err = util.subp(
                    ['sh', '-c', shnip, '--'] + list(blockdevs),
                    capture=True)
                instdevs = str(out).splitlines()
                if not instdevs:
                    LOG.warn("No power grub target partitions found!")
                    instdevs = None
            except util.ProcessExecutionError as e:
                LOG.warn("Failed to find power grub partitions: %s", e)
                instdevs = None
        else:
            instdevs = list(blockdevs)

    # UEFI requires grub-efi-{arch}. If a signed version of that package
    # exists then it will be installed.
    if util.is_uefi_bootable():
        arch = util.get_architecture()
        pkgs = ['grub-efi-%s' % arch]

        # Architecture might support a signed UEFI loader
        uefi_pkg_signed = 'grub-efi-%s-signed' % arch
        if util.has_pkg_available(uefi_pkg_signed):
            pkgs.append(uefi_pkg_signed)

        # AMD64 has shim-signed for SecureBoot support
        if arch == "amd64":
            pkgs.append("shim-signed")

        # Install the UEFI packages needed for the architecture
        util.install_packages(pkgs, target=target)

    env = os.environ.copy()

    replace_default = grubcfg.get('replace_linux_default', True)
    if str(replace_default).lower() in ("0", "false"):
        env['REPLACE_GRUB_LINUX_DEFAULT'] = "0"
    else:
        env['REPLACE_GRUB_LINUX_DEFAULT'] = "1"

    if instdevs:
        instdevs = [block.get_dev_name_entry(i)[1] for i in instdevs]
    else:
        instdevs = ["none"]
    LOG.debug("installing grub to %s [replace_default=%s]",
              instdevs, replace_default)
    with util.ChrootableTarget(target):
        args = ['install-grub']
        if util.is_uefi_bootable():
            args.append("--uefi")
            if grubcfg.get('update_nvram', False):
                LOG.debug("GRUB UEFI enabling NVRAM updates")
                args.append("--update-nvram")
            else:
                LOG.debug("NOT enabling UEFI nvram updates")
                LOG.debug("Target system may not boot")
        args.append(target)
        util.subp(args + instdevs, env=env)


def update_initramfs(target, all_kernels=False):
    cmd = ['update-initramfs', '-u']
    if all_kernels:
        cmd.extend(['-k', 'all'])
    with util.RunInChroot(target) as in_chroot:
        in_chroot(cmd)


def copy_fstab(fstab, target):
    if not fstab:
        LOG.warn("fstab variable not in state, not copying fstab")
        return

    shutil.copy(fstab, os.path.sep.join([target, 'etc/fstab']))


def copy_crypttab(crypttab, target):
    if not crypttab:
        LOG.warn("crypttab config must be specified, not copying")
        return

    shutil.copy(crypttab, os.path.sep.join([target, 'etc/crypttab']))


def copy_mdadm_conf(mdadm_conf, target):
    if not mdadm_conf:
        LOG.warn("mdadm config must be specified, not copying")
        return

    LOG.info("copying mdadm.conf into target")
    shutil.copy(mdadm_conf, os.path.sep.join([target,
                'etc/mdadm/mdadm.conf']))


def apply_networking(target, state):
    netstate = state.get('network_state')
    netconf = state.get('network_config')
    interfaces = state.get('interfaces')

    def is_valid_src(infile):
        with open(infile, 'r') as fp:
            content = fp.read()
            if len(content.split('\n')) > 1:
                return True
        return False

    ns = None
    if is_valid_src(netstate):
        LOG.debug("applying network_state")
        ns = net.network_state.from_state_file(netstate)
    elif is_valid_src(netconf):
        LOG.debug("applying network_config")
        ns = net.parse_net_config(netconf)

    if ns is not None:
        net.render_network_state(target=target, network_state=ns)
    else:
        LOG.debug("copying interfaces")
        copy_interfaces(interfaces, target)

    _maybe_remove_legacy_eth0(target)


def copy_interfaces(interfaces, target):
    if not interfaces:
        LOG.warn("no interfaces file to copy!")
        return
    eni = os.path.sep.join([target, 'etc/network/interfaces'])
    shutil.copy(interfaces, eni)


def copy_dname_rules(rules_d, target):
    if not rules_d:
        LOG.warn("no udev rules directory to copy")
        return
    for rule in os.listdir(rules_d):
        target_file = os.path.join(
            target, "etc/udev/rules.d", "%s.rules" % rule)
        shutil.copy(os.path.join(rules_d, rule), target_file)


def restore_dist_interfaces(cfg, target):
    # cloud images have a link of /etc/network/interfaces into /run
    eni = os.path.sep.join([target, 'etc/network/interfaces'])
    if not cfg.get('restore_dist_interfaces', True):
        return

    rp = os.path.realpath(eni)
    if (os.path.exists(eni + ".dist") and
            (rp.startswith("/run") or rp.startswith(target + "/run"))):

        LOG.debug("restoring dist interfaces, existing link pointed to /run")
        shutil.move(eni, eni + ".old")
        shutil.move(eni + ".dist", eni)


def add_swap(cfg, target, fstab):
    # add swap file per cfg to filesystem root at target. update fstab.
    #
    # swap:
    #  filename: 'swap.img',
    #  size: None # (or 1G)
    #  maxsize: 2G
    if 'swap' in cfg and not cfg.get('swap'):
        LOG.debug("disabling 'add_swap' due to config")
        return

    swapcfg = cfg.get('swap', {})
    fname = swapcfg.get('filename', None)
    size = swapcfg.get('size', None)
    maxsize = swapcfg.get('maxsize', None)

    if size:
        size = util.human2bytes(str(size))
    if maxsize:
        maxsize = util.human2bytes(str(maxsize))

    swap.setup_swapfile(target=target, fstab=fstab, swapfile=fname, size=size,
                        maxsize=maxsize)


def detect_and_handle_multipath(cfg, target):
    DEFAULT_MULTIPATH_PACKAGES = ['multipath-tools-boot']
    mpcfg = cfg.get('multipath', {})
    mpmode = mpcfg.get('mode', 'auto')
    mppkgs = mpcfg.get('packages', DEFAULT_MULTIPATH_PACKAGES)
    mpbindings = mpcfg.get('overwrite_bindings', True)

    if isinstance(mppkgs, str):
        mppkgs = [mppkgs]

    if mpmode == 'disabled':
        return

    if mpmode == 'auto' and not block.detect_multipath(target):
        return

    LOG.info("Detected multipath devices. Installing support via %s", mppkgs)

    util.install_packages(mppkgs, target=target)

    multipath_cfg_path = os.path.sep.join([target, '/etc/multipath.conf'])
    multipath_bind_path = os.path.sep.join([target, '/etc/multipath/bindings'])

    # We don't want to overwrite multipath.conf file provided by the image.
    if not os.path.isfile(multipath_cfg_path):
        # Without user_friendly_names option enabled system fails to boot
        # if any of the disks has spaces in its name. Package multipath-tools
        # has bug opened for this issue (LP: 1432062) but it was not fixed yet.
        multipath_cfg_content = '\n'.join(
            ['# This file was created by curtin while installing the system.',
             'defaults {',
             '	user_friendly_names yes',
             '}',
             ''])
        util.write_file(multipath_cfg_path, content=multipath_cfg_content)

    if mpbindings or not os.path.isfile(multipath_bind_path):
        # we do assume that get_devices_for_mp()[0] is /
        target_dev = block.get_devices_for_mp(target)[0]
        wwid = block.get_scsi_wwid(target_dev)
        blockdev, partno = block.get_blockdev_for_partition(target_dev)

        mpname = "mpath0"
        grub_dev = "/dev/mapper/" + mpname
        if partno is not None:
            grub_dev += "-part%s" % partno

        LOG.debug("configuring multipath install for root=%s wwid=%s",
                  grub_dev, wwid)

        multipath_bind_content = '\n'.join(
            ['# This file was created by curtin while installing the system.',
             "%s %s" % (mpname, wwid),
             '# End of content generated by curtin.',
             '# Everything below is maintained by multipath subsystem.',
             ''])
        util.write_file(multipath_bind_path, content=multipath_bind_content)

        grub_cfg = os.path.sep.join(
            [target, '/etc/default/grub.d/50-curtin-multipath.cfg'])
        msg = '\n'.join([
            '# Written by curtin for multipath device wwid "%s"' % wwid,
            'GRUB_DEVICE=%s' % grub_dev,
            'GRUB_DISABLE_LINUX_UUID=true',
            ''])
        util.write_file(grub_cfg, content=msg)

        # FIXME: this assumes grub. need more generic way to update root=
        util.ensure_dir(os.path.sep.join([target, os.path.dirname(grub_dev)]))
        with util.RunInChroot(target) as in_chroot:
            in_chroot(['update-grub'])

    else:
        LOG.warn("Not sure how this will boot")

    # Initrams needs to be updated to include /etc/multipath.cfg
    # and /etc/multipath/bindings files.
    update_initramfs(target, all_kernels=True)


def install_missing_packages(cfg, target):
    ''' describe which operation types will require specific packages

    'custom_config_key': {
         'pkg1': ['op_name_1', 'op_name_2', ...]
     }
    '''
    custom_configs = {
        'storage': {
            'lvm2': ['lvm_volgroup', 'lvm_partition'],
            'mdadm': ['raid'],
            'bcache-tools': ['bcache']},
        'network': {
            'vlan': ['vlan'],
            'ifenslave': ['bond'],
            'bridge-utils': ['bridge']},
    }

    format_configs = {
        'xfsprogs': ['xfs'],
        'e2fsprogs': ['ext2', 'ext3', 'ext4'],
        'btrfs-tools': ['btrfs'],
    }

    needed_packages = []
    installed_packages = get_installed_packages(target)
    for cust_cfg, pkg_reqs in custom_configs.items():
        if cust_cfg not in cfg:
            continue

        all_types = set(
            operation['type']
            for operation in cfg[cust_cfg]['config']
            )
        for pkg, types in pkg_reqs.items():
            if set(types).intersection(all_types) and \
               pkg not in installed_packages:
                needed_packages.append(pkg)

        format_types = set(
            [operation['fstype']
             for operation in cfg[cust_cfg]['config']
             if operation['type'] == 'format'])
        for pkg, fstypes in format_configs.items():
            if set(fstypes).intersection(format_types) and \
               pkg not in installed_packages:
                needed_packages.append(pkg)

    if needed_packages:
        state = util.load_command_environment()
        with events.ReportEventStack(
                name=state.get('report_stack_prefix'),
                reporting_enabled=True, level="INFO",
                description="Installing packages on target system: " +
                str(needed_packages)):
            util.install_packages(needed_packages, target=target)


def system_upgrade(cfg, target):
    """run system-upgrade (apt-get dist-upgrade) or other in target.

    config:
      system_upgrade:
        enabled: False

    """
    mycfg = {'system_upgrade': {'enabled': False}}
    config.merge_config(mycfg, cfg)
    mycfg = mycfg.get('system_upgrade')
    if not isinstance(mycfg, dict):
        LOG.debug("system_upgrade disabled by config. entry not a dict.")
        return

    if not config.value_as_boolean(mycfg.get('enabled', True)):
        LOG.debug("system_upgrade disabled by config.")
        return

    util.system_upgrade(target=target)


def curthooks(args):
    state = util.load_command_environment()

    if args.target is not None:
        target = args.target
    else:
        target = state['target']

    if target is None:
        sys.stderr.write("Unable to find target.  "
                         "Use --target or set TARGET_MOUNT_POINT\n")
        sys.exit(2)

    # if network-config hook exists in target,
    # we do not run the builtin
    if util.run_hook_if_exists(target, 'curtin-hooks'):
        sys.exit(0)

    cfg = config.load_command_config(args, state)
    stack_prefix = state.get('report_stack_prefix', '')

    with events.ReportEventStack(
            name=stack_prefix + '/writing-config',
            reporting_enabled=True, level="INFO",
            description="writing config files and configuring apt"):
        write_files(cfg, target)
        apt_config(cfg, target)
        disable_overlayroot(cfg, target)

    # packages may be needed prior to installing kernel
    install_missing_packages(cfg, target)

    # If a mdadm.conf file was created by block_meta than it needs to be copied
    # onto the target system
    mdadm_location = os.path.join(os.path.split(state['fstab'])[0],
                                  "mdadm.conf")
    if os.path.exists(mdadm_location):
        copy_mdadm_conf(mdadm_location, target)
        # as per https://bugs.launchpad.net/ubuntu/+source/mdadm/+bug/964052
        # reconfigure mdadm
        util.subp(['chroot', target, 'dpkg-reconfigure',
                   '--frontend=noninteractive', 'mdadm'], data=None)

    with events.ReportEventStack(
            name=stack_prefix + '/installing-kernel',
            reporting_enabled=True, level="INFO",
            description="installing kernel"):
        setup_zipl(cfg, target)
        install_kernel(cfg, target)
        run_zipl(cfg, target)
        apply_debconf_selections(cfg, target)
        restore_dist_interfaces(cfg, target)

    with events.ReportEventStack(
            name=stack_prefix + '/setting-up-swap',
            reporting_enabled=True, level="INFO",
            description="setting up swap"):
        add_swap(cfg, target, state.get('fstab'))

    with events.ReportEventStack(
            name=stack_prefix + '/apply-networking-config',
            reporting_enabled=True, level="INFO",
            description="apply networking config"):
        apply_networking(target, state)

    with events.ReportEventStack(
            name=stack_prefix + '/writing-etc-fstab',
            reporting_enabled=True, level="INFO",
            description="writing etc/fstab"):
        copy_fstab(state.get('fstab'), target)

    with events.ReportEventStack(
            name=stack_prefix + '/configuring-multipath',
            reporting_enabled=True, level="INFO",
            description="configuring multipath"):
        detect_and_handle_multipath(cfg, target)

<<<<<<< HEAD
    with events.ReportEventStack(
            name=stack_prefix + '/installing-missing-packages',
            reporting_enabled=True, level="INFO",
            description="installing missing packages"):
        install_missing_packages(cfg, target)

=======
>>>>>>> 04fbdb36
    with events.ReportEventStack(
            name=stack_prefix + '/system-upgrade',
            reporting_enabled=True, level="INFO",
            description="updating packages on target system"):
        system_upgrade(cfg, target)

    # If a crypttab file was created by block_meta than it needs to be copied
    # onto the target system, and update_initramfs() needs to be run, so that
    # the cryptsetup hooks are properly configured on the installed system and
    # it will be able to open encrypted volumes at boot.
    crypttab_location = os.path.join(os.path.split(state['fstab'])[0],
                                     "crypttab")
    if os.path.exists(crypttab_location):
        copy_crypttab(crypttab_location, target)
        update_initramfs(target)

    # If udev dname rules were created, copy them to target
    udev_rules_d = os.path.join(state['scratch'], "rules.d")
    if os.path.isdir(udev_rules_d):
        copy_dname_rules(udev_rules_d, target)

    # As a rule, ARMv7 systems don't use grub. This may change some
    # day, but for now, assume no. They do require the initramfs
    # to be updated, and this also triggers boot loader setup via
    # flash-kernel.
    machine = platform.machine()
    if (machine.startswith('armv7') or
            machine.startswith('s390x') or
            machine.startswith('aarch64') and not util.is_uefi_bootable()):
        update_initramfs(target)
    else:
        setup_grub(cfg, target)

    sys.exit(0)


def POPULATE_SUBCMD(parser):
    populate_one_subcmd(parser, CMD_ARGUMENTS, curthooks)


CONFIG_CLEANERS = {
    'cloud-init': clean_cloud_init,
}

# vi: ts=4 expandtab syntax=python<|MERGE_RESOLUTION|>--- conflicted
+++ resolved
@@ -856,15 +856,12 @@
             description="configuring multipath"):
         detect_and_handle_multipath(cfg, target)
 
-<<<<<<< HEAD
     with events.ReportEventStack(
             name=stack_prefix + '/installing-missing-packages',
             reporting_enabled=True, level="INFO",
             description="installing missing packages"):
         install_missing_packages(cfg, target)
 
-=======
->>>>>>> 04fbdb36
     with events.ReportEventStack(
             name=stack_prefix + '/system-upgrade',
             reporting_enabled=True, level="INFO",
