--- conflicted
+++ resolved
@@ -108,12 +108,6 @@
         #      (cloud-init too old)
         passthrough = netcfg.get('network', {}).get('passthrough', None)
         LOG.debug('netcfg set passthrough to: %s', passthrough)
-<<<<<<< HEAD
-        if not passthrough:
-            LOG.info('testing in-target cloud-init version for support')
-            passthrough = net.netconfig_passthrough_available(target)
-            LOG.info('passthrough via in-target: %s', passthrough)
-=======
         if passthrough is None:
             v2_required = netcfg.get('network', {}).get('version', None) == 2
             LOG.debug('testing in-target cloud-init version for support')
@@ -121,7 +115,6 @@
                            (not v2_required or
                             net.netconfig_passthrough_v2_available(target)))
             LOG.debug('passthrough via in-target: %s', passthrough)
->>>>>>> fe9714dd
 
         if passthrough:
             LOG.info('Passing network configuration through to target')
