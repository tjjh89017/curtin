#   Copyright (C) 2013 Canonical Ltd.
#
#   Author: Scott Moser <scott.moser@canonical.com>
#
#   Curtin is free software: you can redistribute it and/or modify it under
#   the terms of the GNU Affero General Public License as published by the
#   Free Software Foundation, either version 3 of the License, or (at your
#   option) any later version.
#
#   Curtin is distributed in the hope that it will be useful, but WITHOUT ANY
#   WARRANTY; without even the implied warranty of MERCHANTABILITY or FITNESS
#   FOR A PARTICULAR PURPOSE.  See the GNU Affero General Public License for
#   more details.
#
#   You should have received a copy of the GNU Affero General Public License
#   along with Curtin.  If not, see <http://www.gnu.org/licenses/>.

from collections import OrderedDict
from curtin import (block, config, util)
from curtin.block import mdadm
from curtin.log import LOG

from . import populate_one_subcmd
from curtin.udev import compose_udev_equality

import glob
import os
import platform
import string
import sys
import tempfile
import time
import re

SIMPLE = 'simple'
SIMPLE_BOOT = 'simple-boot'
CUSTOM = 'custom'

CMD_ARGUMENTS = (
    ((('-D', '--devices'),
      {'help': 'which devices to operate on', 'action': 'append',
       'metavar': 'DEVICE', 'default': None, }),
     ('--fstype', {'help': 'root partition filesystem type',
                   'choices': ['ext4', 'ext3'], 'default': 'ext4'}),
     (('-t', '--target'),
      {'help': 'chroot to target. default is env[TARGET_MOUNT_POINT]',
       'action': 'store', 'metavar': 'TARGET',
       'default': os.environ.get('TARGET_MOUNT_POINT')}),
     ('--boot-fstype', {'help': 'boot partition filesystem type',
                        'choices': ['ext4', 'ext3'], 'default': None}),
     ('mode', {'help': 'meta-mode to use',
               'choices': [CUSTOM, SIMPLE, SIMPLE_BOOT]}),
     )
)


def block_meta(args):
    # main entry point for the block-meta command.
    state = util.load_command_environment()
    cfg = config.load_command_config(args, state)
    if args.mode == CUSTOM or cfg.get("storage") is not None:
        meta_custom(args)
    elif args.mode in (SIMPLE, SIMPLE_BOOT):
        meta_simple(args)
    else:
        raise NotImplementedError("mode=%s is not implemented" % args.mode)


def logtime(msg, func, *args, **kwargs):
    with util.LogTimer(LOG.debug, msg):
        return func(*args, **kwargs)


def write_image_to_disk(source, dev):
    """
    Write disk image to block device
    """
    (devname, devnode) = block.get_dev_name_entry(dev)
    util.subp(args=['sh', '-c',
                    ('wget "$1" --progress=dot:mega -O - |'
                     'tar -SxOzf - | dd of="$2"'),
                    '--', source, devnode])
    util.subp(['partprobe', devnode])
    util.subp(['udevadm', 'settle'])
    return block.get_root_device([devname, ])


def get_bootpt_cfg(cfg, enabled=False, fstype=None, root_fstype=None):
    # 'cfg' looks like:
    #   enabled: boolean
    #   fstype: filesystem type (default to 'fstype')
    #   label:  filesystem label (default to 'boot')
    # parm enable can enable, but not disable
    # parm fstype overrides cfg['fstype']
    def_boot = (platform.machine() in ('aarch64') and
                not util.is_uefi_bootable())
    ret = {'enabled': def_boot, 'fstype': None, 'label': 'boot'}
    ret.update(cfg)
    if enabled:
        ret['enabled'] = True

    if ret['enabled'] and not ret['fstype']:
        if root_fstype:
            ret['fstype'] = root_fstype
        if fstype:
            ret['fstype'] = fstype
    return ret


def get_partition_format_type(cfg, machine=None, uefi_bootable=None):
    if machine is None:
        machine = platform.machine()
    if uefi_bootable is None:
        uefi_bootable = util.is_uefi_bootable()

    cfgval = cfg.get('format', None)
    if cfgval:
        return cfgval

    if uefi_bootable:
        return 'uefi'

    if machine in ['aarch64']:
        return 'gpt'
    elif machine.startswith('ppc64'):
        return 'prep'

    return "mbr"


def wipe_volume(path, wipe_type):
    cmds = []
    if wipe_type == "pvremove":
        # We need to use --force --force in case it's already in a volgroup and
        # pvremove doesn't want to remove it
        cmds.append(["pvremove", "--force", "--force", "--yes", path])
        cmds.append(["pvscan", "--cache"])
        cmds.append(["vgscan", "--mknodes", "--cache"])
    elif wipe_type == "zero":
        cmds.append(["dd", "bs=512", "if=/dev/zero", "of=%s" % path])
    elif wipe_type == "random":
        cmds.append(["dd", "bs=512", "if=/dev/urandom", "of=%s" % path])
    elif wipe_type == "superblock":
        cmds.append(["sgdisk", "--zap-all", path])
    else:
        raise ValueError("wipe mode %s not supported" % wipe_type)
    # Dd commands will likely exit with 1 when they run out of space. This
    # is expected and not an issue. If pvremove is run and there is no label on
    # the system, then it exits with 5. That is also okay, because we might be
    # wiping something that is already blank
    for cmd in cmds:
        util.subp(cmd, rcs=[0, 1, 2, 5], capture=True)


def block_find_sysfs_path(devname):
    # Look up any block device holders.  Handle devices and partitions
    # as devnames (vdb, md0, vdb7)
    if not devname:
        return []

    sys_class_block = '/sys/class/block/'
    basename = os.path.basename(devname)
    # try without parent blockdevice, then prepend parent
    paths = [
        os.path.join(sys_class_block, basename),
        os.path.join(sys_class_block,
                     re.split('[\d+]', basename)[0], basename),
    ]

    # find path to devname directory in sysfs
    devname_sysfs = None
    for path in paths:
        if os.path.exists(path):
            devname_sysfs = path

    if devname_sysfs is None:
        err = ('No sysfs path to device:'
               ' {}'.format(devname_sysfs))
        LOG.error(err)
        raise ValueError(err)

    return devname_sysfs


def get_holders(devname):
    devname_sysfs = block_find_sysfs_path(devname)
    if devname_sysfs:
        LOG.debug('Getting blockdev holders: {}'.format(devname_sysfs))
        return os.listdir(os.path.join(devname_sysfs, 'holders'))

    return []


def clear_holders(sys_block_path):
    holders = os.listdir(os.path.join(sys_block_path, "holders"))
    LOG.info("clear_holders running on '%s', with holders '%s'" %
             (sys_block_path, holders))
    for holder in holders:
        # get path to holder in /sys/block, then clear it
        try:
            holder_realpath = os.path.realpath(
                os.path.join(sys_block_path, "holders", holder))
            clear_holders(holder_realpath)
        except IOError as e:
            # something might have already caused the holder to go away
            if util.is_file_not_found_exc(e):
                pass
            pass

    # detect what type of holder is using this volume and shut it down, need to
    # find more robust name of doing detection
    if "bcache" in sys_block_path:
        # bcache device
        part_devs = []
        for part_dev in glob.glob(os.path.join(sys_block_path,
                                               "slaves", "*", "dev")):
            with open(part_dev, "r") as fp:
                part_dev_id = fp.read().rstrip()
                part_devs.append(
                    os.path.split(os.path.realpath(os.path.join("/dev/block",
                                  part_dev_id)))[-1])
        for cache_dev in glob.glob("/sys/fs/bcache/*/bdev*"):
            for part_dev in part_devs:
                if part_dev in os.path.realpath(cache_dev):
                    # This is our bcache device, stop it, wait for udev to
                    # settle
                    with open(os.path.join(os.path.split(cache_dev)[0],
                              "stop"), "w") as fp:
                        LOG.info("stopping: %s" % fp)
                        fp.write("1")
                        util.subp(["udevadm", "settle"])
                    break
        for part_dev in part_devs:
            wipe_volume(os.path.join("/dev", part_dev), "superblock")

    if os.path.exists(os.path.join(sys_block_path, "bcache")):
        # bcache device that isn't running, if it were, we would have found it
        # when we looked for holders
        try:
            with open(os.path.join(sys_block_path, "bcache", "set", "stop"),
                      "w") as fp:
                LOG.info("stopping: %s" % fp)
                fp.write("1")
        except IOError as e:
            if not util.is_file_not_found_exc(e):
                raise e
            with open(os.path.join(sys_block_path, "bcache", "stop"),
                      "w") as fp:
                LOG.info("stopping: %s" % fp)
                fp.write("1")
        util.subp(["udevadm", "settle"])

    if os.path.exists(os.path.join(sys_block_path, "md")):
        # md device
        block_dev = os.path.join("/dev/", os.path.split(sys_block_path)[-1])
        # if these fail its okay, the array might not be assembled and thats
        # fine
        mdadm.mdadm_stop(block_dev)
        mdadm.mdadm_remove(block_dev)

    elif os.path.exists(os.path.join(sys_block_path, "dm")):
        # Shut down any volgroups
        with open(os.path.join(sys_block_path, "dm", "name"), "r") as fp:
            name = fp.read().split('-')
        util.subp(["lvremove", "--force", name[0].rstrip(), name[1].rstrip()],
                  rcs=[0, 5])
        util.subp(["vgremove", name[0].rstrip()], rcs=[0, 5, 6])


def devsync(devpath):
    util.subp(['partprobe', devpath], rcs=[0, 1])
    util.subp(['udevadm', 'settle'])
    for x in range(0, 10):
        if os.path.exists(devpath):
            return
        else:
            LOG.debug('Waiting on device path: {}'.format(devpath))
            time.sleep(1)
    raise OSError('Failed to find device at path: {}'.format(devpath))


def determine_partition_number(partition_id, storage_config):
    vol = storage_config.get(partition_id)
    partnumber = vol.get('number')
    if vol.get('flag') == "logical":
        if not partnumber:
            partnumber = 5
            for key, item in storage_config.items():
                if item.get('type') == "partition" and \
                        item.get('device') == vol.get('device') and\
                        item.get('flag') == "logical":
                    if item.get('id') == vol.get('id'):
                        break
                    else:
                        partnumber += 1
    else:
        if not partnumber:
            partnumber = 1
            for key, item in storage_config.items():
                if item.get('type') == "partition" and \
                        item.get('device') == vol.get('device'):
                    if item.get('id') == vol.get('id'):
                        break
                    else:
                        partnumber += 1
    return partnumber


def make_dname(volume, storage_config):
    state = util.load_command_environment()
    rules_dir = os.path.join(state['scratch'], "rules.d")
    vol = storage_config.get(volume)
    path = get_path_to_storage_volume(volume, storage_config)
    ptuuid = None
    dname = vol.get('name')
    if vol.get('type') in ["partition", "disk"]:
        (out, _err) = util.subp(["blkid", "-o", "export", path], capture=True,
                                rcs=[0, 2], retries=[1, 1, 1])
        for line in out.splitlines():
            if "PTUUID" in line or "PARTUUID" in line:
                ptuuid = line.split('=')[-1]
                break
    # we may not always be able to find a uniq identifier on devices with names
    if not ptuuid and vol.get('type') in ["disk", "partition"]:
        LOG.warning("Can't find a uuid for volume: {}. Skipping dname.".format(
            dname))
        return

    rule = [
        compose_udev_equality("SUBSYSTEM", "block"),
        compose_udev_equality("ACTION", "add|change"),
        ]
    if vol.get('type') == "disk":
        rule.append(compose_udev_equality('ENV{DEVTYPE}', "disk"))
        rule.append(compose_udev_equality('ENV{ID_PART_TABLE_UUID}', ptuuid))
    elif vol.get('type') == "partition":
        rule.append(compose_udev_equality('ENV{DEVTYPE}', "partition"))
        dname = storage_config.get(vol.get('device')).get('name') + \
            "-part%s" % determine_partition_number(volume, storage_config)
        rule.append(compose_udev_equality('ENV{ID_PART_ENTRY_UUID}', ptuuid))
    elif vol.get('type') == "raid":
        md_data = mdadm.mdadm_query_detail(path)
        md_uuid = md_data.get('MD_UUID')
        rule.append(compose_udev_equality("ENV{MD_UUID}", md_uuid))
    elif vol.get('type') == "bcache":
        rule.append(compose_udev_equality("ENV{DEVNAME}", path))
    elif vol.get('type') == "lvm_partition":
        volgroup_name = storage_config.get(vol.get('volgroup')).get('name')
        dname = "%s-%s" % (volgroup_name, dname)
        rule.append(compose_udev_equality("ENV{DM_NAME}", dname))
    rule.append("SYMLINK+=\"disk/by-dname/%s\"" % dname)
    util.ensure_dir(rules_dir)
    with open(os.path.join(rules_dir, volume), "w") as fp:
        fp.write(', '.join(rule))


def get_path_to_storage_volume(volume, storage_config):
    # Get path to block device for volume. Volume param should refer to id of
    # volume in storage config

    devsync_vol = None
    vol = storage_config.get(volume)
    if not vol:
        raise ValueError("volume with id '%s' not found" % volume)

    # Find path to block device
    if vol.get('type') == "partition":
        partnumber = determine_partition_number(vol.get('id'), storage_config)
        disk_block_path = get_path_to_storage_volume(vol.get('device'),
                                                     storage_config)
        volume_path = disk_block_path + str(partnumber)
        devsync_vol = os.path.join(disk_block_path)

    elif vol.get('type') == "disk":
        # Get path to block device for disk. Device_id param should refer
        # to id of device in storage config
        if vol.get('serial'):
            volume_path = block.lookup_disk(vol.get('serial'))
        elif vol.get('path'):
            volume_path = vol.get('path')
        else:
            raise ValueError("serial number or path to block dev must be \
                specified to identify disk")

    elif vol.get('type') == "lvm_partition":
        # For lvm partitions, a directory in /dev/ should be present with the
        # name of the volgroup the partition belongs to. We can simply append
        # the id of the lvm partition to the path of that directory
        volgroup = storage_config.get(vol.get('volgroup'))
        if not volgroup:
            raise ValueError("lvm volume group '%s' could not be found"
                             % vol.get('volgroup'))
        volume_path = os.path.join("/dev/", volgroup.get('name'),
                                   vol.get('name'))

    elif vol.get('type') == "dm_crypt":
        # For dm_crypted partitions, unencrypted block device is at
        # /dev/mapper/<dm_name>
        dm_name = vol.get('dm_name')
        if not dm_name:
            dm_name = vol.get('id')
        volume_path = os.path.join("/dev", "mapper", dm_name)

    elif vol.get('type') == "raid":
        # For raid partitions, block device is at /dev/mdX
        name = vol.get('name')
        volume_path = os.path.join("/dev", name)

    elif vol.get('type') == "bcache":
        # For bcache setups, the only reliable way to determine the name of the
        # block device is to look in all /sys/block/bcacheX/ dirs and see what
        # block devs are in the slaves dir there. Then, those blockdevs can be
        # checked against the kname of the devs in the config for the desired
        # bcache device. This is not very elegant though
        backing_device_kname = os.path.split(get_path_to_storage_volume(
            vol.get('backing_device'), storage_config))[-1]
        sys_path = list(filter(lambda x: backing_device_kname in x,
                               glob.glob("/sys/block/bcache*/slaves/*")))[0]
        while "bcache" not in os.path.split(sys_path)[-1]:
            sys_path = os.path.split(sys_path)[0]
        volume_path = os.path.join("/dev", os.path.split(sys_path)[-1])

    else:
        raise NotImplementedError("cannot determine the path to storage \
            volume '%s' with type '%s'" % (volume, vol.get('type')))

    # sync devices
    if not devsync_vol:
        devsync_vol = volume_path
    devsync(devsync_vol)

    return volume_path


def disk_handler(info, storage_config):
    ptable = info.get('ptable')

    disk = get_path_to_storage_volume(info.get('id'), storage_config)

    # Handle preserve flag
    if info.get('preserve'):
        if not ptable:
            # Don't need to check state, return
            return

        # Check state of current ptable
        try:
            (out, _err) = util.subp(["blkid", "-o", "export", disk],
                                    capture=True)
        except util.ProcessExecutionError:
            raise ValueError("disk '%s' has no readable partition table or \
                cannot be accessed, but preserve is set to true, so cannot \
                continue")
        current_ptable = list(filter(lambda x: "PTTYPE" in x,
                                     out.splitlines()))[0].split("=")[-1]
        if current_ptable == "dos" and ptable != "msdos" or \
                current_ptable == "gpt" and ptable != "gpt":
            raise ValueError("disk '%s' does not have correct \
                partition table, but preserve is set to true, so not \
                creating table, so not creating table." % info.get('id'))
        LOG.info("disk '%s' marked to be preserved, so keeping partition \
                 table")
        return

    # Wipe the disk
    if info.get('wipe') and info.get('wipe') != "none":
        # The disk has a lable, clear all partitions
        mdadm.mdadm_assemble(scan=True)
        disk_kname = os.path.split(disk)[-1]
        syspath_partitions = list(
            os.path.split(prt)[0] for prt in
            glob.glob("/sys/block/%s/*/partition" % disk_kname))
        for partition in syspath_partitions:
            clear_holders(partition)
            with open(os.path.join(partition, "dev"), "r") as fp:
                block_no = fp.read().rstrip()
            partition_path = os.path.realpath(
                os.path.join("/dev/block", block_no))
            wipe_volume(partition_path, info.get('wipe'))

        clear_holders("/sys/block/%s" % disk_kname)
        wipe_volume(disk, info.get('wipe'))

    # Create partition table on disk
    if info.get('ptable'):
        LOG.info("labeling device: '%s' with '%s' partition table", disk,
                 ptable)
        if ptable == "gpt":
            util.subp(["sgdisk", "--clear", disk])
        elif ptable == "msdos":
            util.subp(["parted", disk, "--script", "mklabel", "msdos"])

    # Make the name if needed
    if info.get('name'):
        make_dname(info.get('id'), storage_config)


def getnumberoflogicaldisks(device, storage_config):
    logicaldisks = 0
    for key, item in storage_config.items():
        if item.get('device') == device and item.get('flag') == "logical":
            logicaldisks = logicaldisks + 1
    return logicaldisks


def partition_handler(info, storage_config):
    device = info.get('device')
    size = info.get('size')
    flag = info.get('flag')
    disk_ptable = storage_config.get(device).get('ptable')
    partition_type = None
    if not device:
        raise ValueError("device must be set for partition to be created")
    if not size:
        raise ValueError("size must be specified for partition to be created")

    disk = get_path_to_storage_volume(device, storage_config)
    partnumber = determine_partition_number(info.get('id'), storage_config)

    disk_kname = os.path.split(
        get_path_to_storage_volume(device, storage_config))[-1]
    # consider the disks logical sector size when calculating sectors
    try:
        prefix = "/sys/block/%s/queue/" % disk_kname
        with open(prefix + "logical_block_size", "r") as f:
            l = f.readline()
            logical_block_size_bytes = int(l)
    except:
        logical_block_size_bytes = 512

    if partnumber > 1:
        if partnumber == 5 and disk_ptable == "msdos":
            for key, item in storage_config.items():
                if item.get('type') == "partition" and \
                        item.get('device') == device and \
                        item.get('flag') == "extended":
                    extended_part_no = determine_partition_number(
                        key, storage_config)
                    break
            previous_partition = "/sys/block/%s/%s%s/" % \
                (disk_kname, disk_kname, extended_part_no)
        else:
            previous_partition = "/sys/block/%s/%s%s/" % \
                (disk_kname, disk_kname, partnumber - 1)
        with open(os.path.join(previous_partition, "size"), "r") as fp:
            previous_size = int(fp.read())
        with open(os.path.join(previous_partition, "start"), "r") as fp:
            previous_start = int(fp.read())

    # Align to 1M at the beginning of the disk and at logical partitions
    alignment_offset = (1 << 20) / logical_block_size_bytes
    if partnumber == 1:
        # start of disk
        offset_sectors = alignment_offset
    else:
        # further partitions
        if disk_ptable == "gpt" or flag != "logical":
            # msdos primary and any gpt part start after former partition end
            offset_sectors = previous_start + previous_size
        else:
            # msdos extended/logical partitions
            if flag == "logical":
                if partnumber == 5:
                    # First logical partition
                    # start at extended partition start + alignment_offset
                    offset_sectors = previous_start + alignment_offset
                else:
                    # Further logical partitions
                    # start at former logical partition end + alignment_offset
                    offset_sectors = (previous_start + previous_size +
                                      alignment_offset)

    length_bytes = util.human2bytes(size)
    # start sector is part of the sectors that define the partitions size
    # so length has to be "size in sectors - 1"
    length_sectors = int(length_bytes / logical_block_size_bytes) - 1
    # logical partitions can't share their start sector with the extended
    # partition and logical partitions can't go head-to-head, so we have to
    # realign and for that increase size as required
    if info.get('flag') == "extended":
        logdisks = getnumberoflogicaldisks(device, storage_config)
        length_sectors = length_sectors + (logdisks * alignment_offset)

    # Handle preserve flag
    if info.get('preserve'):
        return
    elif storage_config.get(device).get('preserve'):
        raise NotImplementedError("Partition '%s' is not marked to be \
            preserved, but device '%s' is. At this time, preserving devices \
            but not also the partitions on the devices is not supported, \
            because of the possibility of damaging partitions intended to be \
            preserved." % (info.get('id'), device))

    # Set flag
    # 'sgdisk --list-types'
    sgdisk_flags = {"boot": 'ef00',
                    "lvm": '8e00',
                    "raid": 'fd00',
                    "bios_grub": 'ef02',
                    "prep": '4100',
                    "swap": '8200',
                    "home": '8302',
                    "linux": '8300'}

    LOG.info("adding partition '%s' to disk '%s'" % (info.get('id'), device))
    if disk_ptable == "msdos":
        if flag in ["extended", "logical", "primary"]:
            partition_type = flag
        else:
            partition_type = "primary"
        cmd = ["parted", disk, "--script", "mkpart", partition_type,
               "%ss" % offset_sectors, "%ss" % str(offset_sectors +
                                                   length_sectors)]
        util.subp(cmd)
    elif disk_ptable == "gpt":
        if flag and flag in sgdisk_flags:
            typecode = sgdisk_flags[flag]
        else:
            typecode = sgdisk_flags['linux']
        cmd = ["sgdisk", "--new", "%s:%s:%s" % (partnumber, offset_sectors,
               length_sectors + offset_sectors),
               "--typecode=%s:%s" % (partnumber, typecode), disk]
        util.subp(cmd)
    else:
        raise ValueError("parent partition has invalid partition table")

    # Wipe the partition if told to do so
    if info.get('wipe') and info.get('wipe') != "none":
        wipe_volume(
            get_path_to_storage_volume(info.get('id'), storage_config),
            info.get('wipe'))
    # Make the name if needed
    if storage_config.get(device).get('name') and partition_type != 'extended':
        make_dname(info.get('id'), storage_config)


def format_handler(info, storage_config):
    fstype = info.get('fstype')
    volume = info.get('volume')
    part_label = info.get('label')
    uuid = info.get('uuid')
    if not volume:
        raise ValueError("volume must be specified for partition '%s'" %
                         info.get('id'))

    # Get path to volume
    volume_path = get_path_to_storage_volume(volume, storage_config)

    # Handle preserve flag
    if info.get('preserve'):
        # Volume marked to be preserved, not formatting
        return

    # Generate mkfs command and run
    if fstype in ["ext4", "ext3"]:
        cmd = ['mkfs.%s' % fstype, '-F', '-q']
        if part_label:
            if len(part_label) > 16:
                raise ValueError(
                    "ext3/4 partition labels cannot be longer than "
                    "16 characters")
            else:
                cmd.extend(["-L", part_label])
        if uuid:
            cmd.extend(["-U", uuid])
        cmd.append(volume_path)
    elif fstype in ["btrfs"]:
        cmd = ['mkfs.%s' % fstype]
        if util.lsb_release()['codename'] != "precise":
            cmd.extend(['-f'])
        if part_label:
                cmd.extend(["-L", part_label])
        if uuid:
            cmd.extend(["-U", uuid])
        cmd.append(volume_path)
    elif fstype in ["fat12", "fat16", "fat32", "fat"]:
        cmd = ["mkfs.fat"]
        fat_size = fstype.strip(string.ascii_letters)
        if fat_size in ["12", "16", "32"]:
            cmd.extend(["-F", fat_size])
        if part_label:
            if len(part_label) > 11:
                raise ValueError(
                    "fat partition names cannot be longer than "
                    "11 characters")
            cmd.extend(["-n", part_label])
        cmd.append(volume_path)
    elif fstype == "swap":
        cmd = ["mkswap", volume_path]
    else:
        # See if mkfs.<fstype> exists. If so try to run it.
        try:
            util.subp(["which", "mkfs.%s" % fstype])
            cmd = ["mkfs.%s" % fstype, volume_path]
        except util.ProcessExecutionError:
            raise ValueError("fstype '%s' not supported" % fstype)
    LOG.info("formatting volume '%s' with format '%s'" % (volume_path, fstype))
    logtime(' '.join(cmd), util.subp, cmd)


def mount_handler(info, storage_config):
    state = util.load_command_environment()
    path = info.get('path')
    filesystem = storage_config.get(info.get('device'))
    if not path and filesystem.get('fstype') != "swap":
        raise ValueError("path to mountpoint must be specified")
    volume = storage_config.get(filesystem.get('volume'))

    # Get path to volume
    volume_path = get_path_to_storage_volume(filesystem.get('volume'),
                                             storage_config)

    if filesystem.get('fstype') != "swap":
        # Figure out what point should be
        while len(path) > 0 and path[0] == "/":
            path = path[1:]
        mount_point = os.path.join(state['target'], path)

        # Create mount point if does not exist
        util.ensure_dir(mount_point)

        # Mount volume
        util.subp(['mount', volume_path, mount_point])

    # Add volume to fstab
    if state['fstab']:
        with open(state['fstab'], "a") as fp:
            if volume.get('type') in ["raid", "bcache",
                                      "disk", "lvm_partition"]:
                location = get_path_to_storage_volume(volume.get('id'),
                                                      storage_config)
            elif volume.get('type') in ["partition", "dm_crypt"]:
                location = "UUID=%s" % block.get_volume_uuid(volume_path)
            else:
                raise ValueError("cannot write fstab for volume type '%s'" %
                                 volume.get("type"))

            if filesystem.get('fstype') == "swap":
                path = "none"
                options = "sw"
            else:
                path = "/%s" % path
                options = "defaults"

            if filesystem.get('fstype') in ["fat", "fat12", "fat16", "fat32",
                                            "fat64"]:
                fstype = "vfat"
            else:
                fstype = filesystem.get('fstype')
            fp.write("%s %s %s %s 0 0\n" % (location, path, fstype, options))
    else:
        LOG.info("fstab not in environment, so not writing")


def lvm_volgroup_handler(info, storage_config):
    devices = info.get('devices')
    device_paths = []
    name = info.get('name')
    if not devices:
        raise ValueError("devices for volgroup '%s' must be specified" %
                         info.get('id'))
    if not name:
        raise ValueError("name for volgroups needs to be specified")

    for device_id in devices:
        device = storage_config.get(device_id)
        if not device:
            raise ValueError("device '%s' could not be found in storage config"
                             % device_id)
        device_paths.append(get_path_to_storage_volume(device_id,
                            storage_config))

    # Handle preserve flag
    if info.get('preserve'):
        # LVM will probably be offline, so start it
        util.subp(["vgchange", "-a", "y"])
        # Verify that volgroup exists and contains all specified devices
        current_paths = []
        (out, _err) = util.subp(["pvdisplay", "-C", "--separator", "=", "-o",
                                "vg_name,pv_name", "--noheadings"],
                                capture=True)
        for line in out.splitlines():
            if name in line:
                current_paths.append(line.split("=")[-1])
        if set(current_paths) != set(device_paths):
            raise ValueError("volgroup '%s' marked to be preserved, but does \
                             not exist or does not contain the right physical \
                             volumes" % info.get('id'))
    else:
        # Create vgrcreate command and run
        cmd = ["vgcreate", name]
        cmd.extend(device_paths)
        util.subp(cmd)


def lvm_partition_handler(info, storage_config):
    volgroup = storage_config.get(info.get('volgroup')).get('name')
    name = info.get('name')
    if not volgroup:
        raise ValueError("lvm volgroup for lvm partition must be specified")
    if not name:
        raise ValueError("lvm partition name must be specified")

    # Handle preserve flag
    if info.get('preserve'):
        (out, _err) = util.subp(["lvdisplay", "-C", "--separator", "=", "-o",
                                "lv_name,vg_name", "--noheadings"],
                                capture=True)
        found = False
        for line in out.splitlines():
            if name in line:
                if volgroup == line.split("=")[-1]:
                    found = True
                    break
        if not found:
            raise ValueError("lvm partition '%s' marked to be preserved, but \
                             does not exist or does not mach storage \
                             configuration" % info.get('id'))
    elif storage_config.get(info.get('volgroup')).get('preserve'):
        raise NotImplementedError("Lvm Partition '%s' is not marked to be \
            preserved, but volgroup '%s' is. At this time, preserving \
            volgroups but not also the lvm partitions on the volgroup is \
            not supported, because of the possibility of damaging lvm \
            partitions intended to be preserved." % (info.get('id'), volgroup))
    else:
        cmd = ["lvcreate", volgroup, "-n", name]
        if info.get('size'):
            cmd.extend(["-L", info.get('size')])
        else:
            cmd.extend(["-l", "100%FREE"])

        util.subp(cmd)

    if info.get('ptable'):
        raise ValueError("Partition tables on top of lvm logical volumes is \
                         not supported")

    make_dname(info.get('id'), storage_config)


def dm_crypt_handler(info, storage_config):
    state = util.load_command_environment()
    volume = info.get('volume')
    key = info.get('key')
    keysize = info.get('keysize')
    cipher = info.get('cipher')
    dm_name = info.get('dm_name')
    if not volume:
        raise ValueError("volume for cryptsetup to operate on must be \
            specified")
    if not key:
        raise ValueError("encryption key must be specified")
    if not dm_name:
        dm_name = info.get('id')

    volume_path = get_path_to_storage_volume(volume, storage_config)

    # TODO: this is insecure, find better way to do this
    tmp_keyfile = tempfile.mkstemp()[1]
    fp = open(tmp_keyfile, "w")
    fp.write(key)
    fp.close()

    cmd = ["cryptsetup"]
    if cipher:
        cmd.extend(["--cipher", cipher])
    if keysize:
        cmd.extend(["--key-size", keysize])
    cmd.extend(["luksFormat", volume_path, tmp_keyfile])

    util.subp(cmd)

    cmd = ["cryptsetup", "open", "--type", "luks", volume_path, dm_name,
           "--key-file", tmp_keyfile]

    util.subp(cmd)

    os.remove(tmp_keyfile)

    # A crypttab will be created in the same directory as the fstab in the
    # configuration. This will then be copied onto the system later
    if state['fstab']:
        crypt_tab_location = os.path.join(os.path.split(state['fstab'])[0],
                                          "crypttab")
        uuid = block.get_volume_uuid(volume_path)
        with open(crypt_tab_location, "a") as fp:
            fp.write("%s UUID=%s none luks\n" % (dm_name, uuid))
    else:
        LOG.info("fstab configuration is not present in environment, so \
            cannot locate an appropriate directory to write crypttab in \
            so not writing crypttab")


def raid_handler(info, storage_config):
    state = util.load_command_environment()
    devices = info.get('devices')
    raidlevel = info.get('raidlevel')
    spare_devices = info.get('spare_devices')
    md_devname = block.dev_path(info.get('name'))
    if not devices:
        raise ValueError("devices for raid must be specified")
    if raidlevel not in ['linear', 'raid0', 0, 'stripe', 'raid1', 1, 'mirror',
                         'raid4', 4, 'raid5', 5, 'raid6', 6, 'raid10', 10]:
        raise ValueError("invalid raidlevel '%s'" % raidlevel)
    if raidlevel in ['linear', 'raid0', 0, 'stripe']:
        if spare_devices:
            raise ValueError("spareunsupported in raidlevel '%s'" % raidlevel)

    device_paths = list(get_path_to_storage_volume(dev, storage_config) for
                        dev in devices)

    spare_device_paths = []
    if spare_devices:
        spare_device_paths = list(get_path_to_storage_volume(dev,
                                  storage_config) for dev in spare_devices)

    # Handle preserve flag
    if info.get('preserve'):
        # check if the array is already up, if not try to assemble
<<<<<<< HEAD
        if not mdadm.md_check(md_devname, raidlevel,
=======
        if not mdadm.md_check(info.get('name'), raidlevel,
>>>>>>> a336d226
                              device_paths, spare_device_paths):
            LOG.info("assembling preserved raid for "
                     "{}".format(md_devname))

            mdadm.mdadm_assemble(md_devname, device_paths, spare_device_paths)

            # try again after attempting to assemble
            if not mdadm.md_check(md_devname, raidlevel,
                                  devices, spare_device_paths):
                raise ValueError("Unable to confirm preserved raid array: "
                                 " {}".format(md_devname))
        # raid is all OK
        return

    mdadm.mdadm_create(md_devname, raidlevel,
                       device_paths, spare_device_paths,
                       info.get('mdname', ''))

    # Make dname rule for this dev
    make_dname(info.get('id'), storage_config)

    # A mdadm.conf will be created in the same directory as the fstab in the
    # configuration. This will then be copied onto the installed system later.
    # The file must also be written onto the running system to enable it to run
    # mdadm --assemble and continue installation
    if state['fstab']:
        mdadm_location = os.path.join(os.path.split(state['fstab'])[0],
                                      "mdadm.conf")
        mdadm_scan_data = mdadm.mdadm_detail_scan()
        with open(mdadm_location, "w") as fp:
            fp.write(mdadm_scan_data)
    else:
        LOG.info("fstab configuration is not present in the environment, so \
            cannot locate an appropriate directory to write mdadm.conf in, \
            so not writing mdadm.conf")

    # If ptable is specified, call disk_handler on this mdadm device to create
    # the table
    if info.get('ptable'):
        disk_handler(info, storage_config)


def bcache_handler(info, storage_config):
    backing_device = get_path_to_storage_volume(info.get('backing_device'),
                                                storage_config)
    cache_device = get_path_to_storage_volume(info.get('cache_device'),
                                              storage_config)
    cache_mode = info.get('cache_mode', None)

    if not backing_device or not cache_device:
        raise ValueError("backing device and cache device for bcache"
                         " must be specified")

    # The bcache module is not loaded when bcache is installed by apt-get, so
    # we will load it now
    util.subp(["modprobe", "bcache"])

    if cache_device:
        # /sys/class/block/XXX/YYY/
        cache_device_sysfs = block_find_sysfs_path(cache_device)

        if os.path.exists(os.path.join(cache_device_sysfs, "bcache")):
            # read in cset uuid from cache device
            (out, err) = util.subp(["bcache-super-show", cache_device],
                                   capture=True)
            LOG.debug('out=[{}]'.format(out))
            [cset_uuid] = [line.split()[-1] for line in out.split("\n")
                           if line.startswith('cset.uuid')]

        else:
            # make the cache device, extracting cacheset uuid
            (out, err) = util.subp(["make-bcache", "-C", cache_device],
                                   capture=True)
            LOG.debug('out=[{}]'.format(out))
            [cset_uuid] = [line.split()[-1] for line in out.split("\n")
                           if line.startswith('Set UUID:')]

    if backing_device:
        backing_device_sysfs = block_find_sysfs_path(backing_device)
        if not os.path.exists(os.path.join(backing_device_sysfs, "bcache")):
            util.subp(["make-bcache", "-B", backing_device])

    # Some versions of bcache-tools will register the bcache device as soon as
    # we run make-bcache using udev rules, so wait for udev to settle, then try
    # to locate the dev, on older versions we need to register it manually
    # though
    devpath = None
    cur_id = info.get('id')
    try:
        util.subp(["udevadm", "settle"])
        devpath = get_path_to_storage_volume(cur_id, storage_config)
    except (OSError, IndexError):
        # Register
        for path in [backing_device, cache_device]:
            fp = open("/sys/fs/bcache/register", "w")
            fp.write(path)
            fp.close()
        devpath = get_path_to_storage_volume(cur_id, storage_config)

    syspath = block.sys_block_path(devpath)
    if not os.path.isdir(syspath):
        raise OSError("Did not find existing sys_block_path for id %s" %
                      str(cur_id))

    # if we specify both then we need to attach backing to cache
    if cache_device and backing_device:
        if cset_uuid:
            LOG.info("Attaching backing device to cacheset: "
                     "{} -> {} cset.uuid: {}".format(backing_device,
                                                     cache_device,
                                                     cset_uuid))
            attach = os.path.join(backing_device_sysfs,
                                  "bcache",
                                  "attach")
            with open(attach, "w") as fp:
                fp.write(cset_uuid)
        else:
            LOG.error("Invalid cset_uuid: '%s'" % cset_uuid)
            raise Exception("Invalid cset_uuid: '%s'" % cset_uuid)

    if cache_mode:
        # find the actual bcache device name via sysfs using the
        # backing device's holders directory.
        holders = get_holders(backing_device)

        if len(holders) != 1:
            err = ('Invalid number of holding devices:'
                   ' {}'.format(holders))
            LOG.error(err)
            raise ValueError(err)

        [bcache_dev] = holders
        LOG.info("Setting cache_mode on {} to {}".format(bcache_dev,
                                                         cache_mode))
        cache_mode_file = os.path.join(syspath, "bcache/cache_mode")
        with open(cache_mode_file, "w") as fp:
            fp.write(cache_mode)

    if info.get('name'):
        # Make dname rule for this dev
        make_dname(info.get('id'), storage_config)

    if info.get('ptable'):
        raise ValueError("Partition tables on top of lvm logical volumes is \
                         not supported")


def extract_storage_ordered_dict(config):
    storage_config = config.get('storage', {})
    if not storage_config:
        raise ValueError("no 'storage' entry in config")
    scfg = storage_config.get('config')
    if not scfg:
        raise ValueError("invalid storage config data")

    # Since storage config will often have to be searched for a value by its
    # id, and this can become very inefficient as storage_config grows, a dict
    # will be generated with the id of each component of the storage_config as
    # its index and the component of storage_config as its value
    return OrderedDict((d["id"], d) for (i, d) in enumerate(scfg))


def meta_custom(args):
    """Does custom partitioning based on the layout provided in the config
    file. Section with the name storage contains information on which
    partitions on which disks to create. It also contains information about
    overlays (raid, lvm, bcache) which need to be setup.
    """

    command_handlers = {
        'disk': disk_handler,
        'partition': partition_handler,
        'format': format_handler,
        'mount': mount_handler,
        'lvm_volgroup': lvm_volgroup_handler,
        'lvm_partition': lvm_partition_handler,
        'dm_crypt': dm_crypt_handler,
        'raid': raid_handler,
        'bcache': bcache_handler
    }

    state = util.load_command_environment()
    cfg = config.load_command_config(args, state)

    storage_config_dict = extract_storage_ordered_dict(cfg)

    for item_id, command in storage_config_dict.items():
        handler = command_handlers.get(command['type'])
        if not handler:
            raise ValueError("unknown command type '%s'" % command['type'])
        try:
            handler(command, storage_config_dict)
        except Exception as error:
            LOG.error("An error occured handling '%s': %s - %s" %
                      (item_id, type(error).__name__, error))
            raise

    return 0


def meta_simple(args):
    """Creates a root partition. If args.mode == SIMPLE_BOOT, it will also
    create a separate /boot partition.
    """
    state = util.load_command_environment()

    cfg = config.load_command_config(args, state)

    if args.target is not None:
        state['target'] = args.target

    if state['target'] is None:
        sys.stderr.write("Unable to find target.  "
                         "Use --target or set TARGET_MOUNT_POINT\n")
        sys.exit(2)

    devices = args.devices
    if devices is None:
        devices = cfg.get('block-meta', {}).get('devices', [])

    bootpt = get_bootpt_cfg(
        cfg.get('block-meta', {}).get('boot-partition', {}),
        enabled=args.mode == SIMPLE_BOOT, fstype=args.boot_fstype,
        root_fstype=args.fstype)

    ptfmt = get_partition_format_type(cfg.get('block-meta', {}))

    # Remove duplicates but maintain ordering.
    devices = list(OrderedDict.fromkeys(devices))

    # Multipath devices might be automatically assembled if multipath-tools
    # package is available in the installation environment. We need to stop
    # all multipath devices to exclusively use one of paths as a target disk.
    block.stop_all_unused_multipath_devices()

    if len(devices) == 0:
        devices = block.get_installable_blockdevs()
        LOG.warn("'%s' mode, no devices given. unused list: %s",
                 args.mode, devices)

    if len(devices) > 1:
        if args.devices is not None:
            LOG.warn("'%s' mode but multiple devices given. "
                     "using first found", args.mode)
        available = [f for f in devices
                     if block.is_valid_device(f)]
        target = sorted(available)[0]
        LOG.warn("mode is '%s'. multiple devices given. using '%s' "
                 "(first available)", args.mode, target)
    else:
        target = devices[0]

    if not block.is_valid_device(target):
        raise Exception("target device '%s' is not a valid device" % target)

    (devname, devnode) = block.get_dev_name_entry(target)

    LOG.info("installing in '%s' mode to '%s'", args.mode, devname)

    sources = cfg.get('sources', {})
    dd_images = util.get_dd_images(sources)

    if len(dd_images):
        # we have at least one dd-able image
        # we will only take the first one
        rootdev = write_image_to_disk(dd_images[0], devname)
        util.subp(['mount', rootdev, state['target']])
        return 0

    # helper partition will forcibly set up partition there
    ptcmd = ['partition', '--format=' + ptfmt]
    if bootpt['enabled']:
        ptcmd.append('--boot')
    ptcmd.append(devnode)

    if bootpt['enabled'] and ptfmt in ("uefi", "prep"):
        raise ValueError("format=%s with boot partition not supported" % ptfmt)

    bootdev_ptnum = None
    rootdev_ptnum = None
    bootdev = None
    if bootpt['enabled']:
        bootdev_ptnum = 1
        rootdev_ptnum = 2
    else:
        if ptfmt == "prep":
            rootdev_ptnum = 2
        else:
            rootdev_ptnum = 1

    logtime("creating partition with: %s" % ' '.join(ptcmd),
            util.subp, ptcmd)

    ptpre = ""
    if not os.path.exists("%s%s" % (devnode, rootdev_ptnum)):
        # perhaps the device is /dev/<blockname>p<ptnum>
        if os.path.exists("%sp%s" % (devnode, rootdev_ptnum)):
            ptpre = "p"
        else:
            LOG.warn("root device %s%s did not exist, expecting failure",
                     devnode, rootdev_ptnum)

    if bootdev_ptnum:
        bootdev = "%s%s%s" % (devnode, ptpre, bootdev_ptnum)

    if ptfmt == "uefi":
        # assumed / required from the partitioner pt_uefi
        uefi_ptnum = "15"
        uefi_label = "uefi-boot"
        uefi_dev = "%s%s%s" % (devnode, ptpre, uefi_ptnum)

    rootdev = "%s%s%s" % (devnode, ptpre, rootdev_ptnum)

    LOG.debug("rootdev=%s bootdev=%s fmt=%s bootpt=%s",
              rootdev, bootdev, ptfmt, bootpt)

    # mkfs for root partition first and mount
    cmd = ['mkfs.%s' % args.fstype, '-q', '-L', 'cloudimg-rootfs', rootdev]
    logtime(' '.join(cmd), util.subp, cmd)
    util.subp(['mount', rootdev, state['target']])

    if bootpt['enabled']:
        # create 'boot' directory in state['target']
        boot_dir = os.path.join(state['target'], 'boot')
        util.subp(['mkdir', boot_dir])
        # mkfs for boot partition and mount
        cmd = ['mkfs.%s' % bootpt['fstype'],
               '-q', '-L', bootpt['label'], bootdev]
        logtime(' '.join(cmd), util.subp, cmd)
        util.subp(['mount', bootdev, boot_dir])

    if ptfmt == "uefi":
        uefi_dir = os.path.join(state['target'], 'boot', 'efi')
        util.ensure_dir(uefi_dir)
        util.subp(['mount', uefi_dev, uefi_dir])

    if state['fstab']:
        with open(state['fstab'], "w") as fp:
            if bootpt['enabled']:
                fp.write("LABEL=%s /boot %s defaults 0 0\n" %
                         (bootpt['label'], bootpt['fstype']))

            if ptfmt == "uefi":
                # label created in helpers/partition for uefi
                fp.write("LABEL=%s /boot/efi vfat defaults 0 0\n" %
                         uefi_label)

            fp.write("LABEL=%s / %s defaults 0 0\n" %
                     ('cloudimg-rootfs', args.fstype))
    else:
        LOG.info("fstab not in environment, so not writing")

    return 0


def POPULATE_SUBCMD(parser):
    populate_one_subcmd(parser, CMD_ARGUMENTS, block_meta)

# vi: ts=4 expandtab syntax=python<|MERGE_RESOLUTION|>--- conflicted
+++ resolved
@@ -917,11 +917,7 @@
     # Handle preserve flag
     if info.get('preserve'):
         # check if the array is already up, if not try to assemble
-<<<<<<< HEAD
         if not mdadm.md_check(md_devname, raidlevel,
-=======
-        if not mdadm.md_check(info.get('name'), raidlevel,
->>>>>>> a336d226
                               device_paths, spare_device_paths):
             LOG.info("assembling preserved raid for "
                      "{}".format(md_devname))
