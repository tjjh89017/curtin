#   Copyright (C) 2013 Canonical Ltd.
#
#   Author: Scott Moser <scott.moser@canonical.com>
#
#   Curtin is free software: you can redistribute it and/or modify it under
#   the terms of the GNU Affero General Public License as published by the
#   Free Software Foundation, either version 3 of the License, or (at your
#   option) any later version.
#
#   Curtin is distributed in the hope that it will be useful, but WITHOUT ANY
#   WARRANTY; without even the implied warranty of MERCHANTABILITY or FITNESS
#   FOR A PARTICULAR PURPOSE.  See the GNU Affero General Public License for
#   more details.
#
#   You should have received a copy of the GNU Affero General Public License
#   along with Curtin.  If not, see <http://www.gnu.org/licenses/>.

from collections import OrderedDict
from curtin import block
from curtin import util
from curtin.log import LOG

from . import populate_one_subcmd

import glob
import os
import parted
import platform
import string
import sys
<<<<<<< HEAD
import tempfile
import time

# Sometimes when a seed is being generated to build an installer image parted
# might not be available, so don't import it unless it is, and only fail if it
# isn't available when it is actually being used
try:
    import parted
except ImportError:
    pass
=======
import time
>>>>>>> 3a8e43e6

SIMPLE = 'simple'
SIMPLE_BOOT = 'simple-boot'
CUSTOM = 'custom'
<<<<<<< HEAD

CUSTOM_REQUIRED_PACKAGES = ['mdadm', 'lvm2', 'bcache-tools']
=======
>>>>>>> 3a8e43e6

CMD_ARGUMENTS = (
    ((('-D', '--devices'),
      {'help': 'which devices to operate on', 'action': 'append',
       'metavar': 'DEVICE', 'default': None, }),
     ('--fstype', {'help': 'root partition filesystem type',
                   'choices': ['ext4', 'ext3'], 'default': 'ext4'}),
     (('-t', '--target'),
      {'help': 'chroot to target. default is env[TARGET_MOUNT_POINT]',
       'action': 'store', 'metavar': 'TARGET',
       'default': os.environ.get('TARGET_MOUNT_POINT')}),
     ('--boot-fstype', {'help': 'boot partition filesystem type',
                        'choices': ['ext4', 'ext3'], 'default': None}),
     ('mode', {'help': 'meta-mode to use',
               'choices': [CUSTOM, SIMPLE, SIMPLE_BOOT]}),
     )
)


def block_meta(args):
    # main entry point for the block-meta command.
    state = util.load_command_environment()
    cfg = util.load_command_config(args, state)
    if args.mode == CUSTOM or cfg.get("storage") is not None:
        meta_custom(args)
    elif args.mode in (SIMPLE, SIMPLE_BOOT):
        meta_simple(args)
    else:
        raise NotImplementedError("mode=%s is not implemented" % args.mode)


def logtime(msg, func, *args, **kwargs):
    with util.LogTimer(LOG.debug, msg):
        return func(*args, **kwargs)


def write_image_to_disk(source, dev):
    """
    Write disk image to block device
    """
    (devname, devnode) = block.get_dev_name_entry(dev)
    util.subp(args=['sh', '-c',
                    ('wget "$1" --progress=dot:mega -O - |'
                     'tar -SxOzf - | dd of="$2"'),
                    '--', source, devnode])
    util.subp(['partprobe', devnode])
    util.subp(['udevadm', 'settle'])
    return block.get_root_device([devname, ])


def get_bootpt_cfg(cfg, enabled=False, fstype=None, root_fstype=None):
    # 'cfg' looks like:
    #   enabled: boolean
    #   fstype: filesystem type (default to 'fstype')
    #   label:  filesystem label (default to 'boot')
    # parm enable can enable, but not disable
    # parm fstype overrides cfg['fstype']
    def_boot = (platform.machine() in ('aarch64') and
                not util.is_uefi_bootable())
    ret = {'enabled': def_boot, 'fstype': None, 'label': 'boot'}
    ret.update(cfg)
    if enabled:
        ret['enabled'] = True

    if ret['enabled'] and not ret['fstype']:
        if root_fstype:
            ret['fstype'] = root_fstype
        if fstype:
            ret['fstype'] = fstype
    return ret


def get_partition_format_type(cfg, machine=None, uefi_bootable=None):
    if machine is None:
        machine = platform.machine()
    if uefi_bootable is None:
        uefi_bootable = util.is_uefi_bootable()

    cfgval = cfg.get('format', None)
    if cfgval:
        return cfgval

    if uefi_bootable:
        return 'uefi'

    if machine in ['aarch64']:
        return 'gpt'
    elif machine.startswith('ppc64'):
        return 'prep'

    return "mbr"


<<<<<<< HEAD
def wipe_volume(path, wipe_type):
    cmds = []
    if wipe_type == "pvremove":
        # We need to use --force --force in case it's already in a volgroup and
        # pvremove doesn't want to remove it
        cmds.append(["pvremove", "--force", "--force", "--yes", path])
        cmds.append(["pvscan", "--cache"])
        cmds.append(["vgscan", "--mknodes", "--cache"])
    elif wipe_type == "zero":
        cmds.append(["dd", "bs=512", "if=/dev/zero", "of=%s" % path])
    elif wipe_type == "random":
        cmds.append(["dd", "bs=512", "if=/dev/urandom", "of=%s" % path])
    elif wipe_type == "superblock":
        cmds.append(["sgdisk", "--zap-all", path])
    else:
        raise ValueError("wipe mode %s not supported" % wipe_type)
    # Dd commands will likely exit with 1 when they run out of space. This
    # is expected and not an issue. If pvremove is run and there is no label on
    # the system, then it exits with 5. That is also okay, because we might be
    # wiping something that is already blank
    for cmd in cmds:
        util.subp(cmd, rcs=[0, 1, 2, 5], capture=True)


def clear_holders(sys_block_path):
    holders = os.listdir(os.path.join(sys_block_path, "holders"))
    LOG.info("clear_holders running on '%s', with holders '%s'" %
             (sys_block_path, holders))
    for holder in holders:
        # get path to holder in /sys/block, then clear it
        try:
            holder_realpath = os.path.realpath(
                os.path.join(sys_block_path, "holders", holder))
            clear_holders(holder_realpath)
        except FileNotFoundError:
            # something might have already caused the holder to go away
            pass

    # detect what type of holder is using this volume and shut it down, need to
    # find more robust name of doing detection
    if "bcache" in sys_block_path:
        # bcache device
        part_devs = []
        for part_dev in glob.glob(os.path.join(sys_block_path,
                                               "slaves", "*", "dev")):
            with open(part_dev, "r") as fp:
                part_dev_id = fp.read().rstrip()
                part_devs.append(
                    os.path.split(os.path.realpath(os.path.join("/dev/block",
                                  part_dev_id)))[-1])
        for cache_dev in glob.glob("/sys/fs/bcache/*/bdev*"):
            for part_dev in part_devs:
                if part_dev in os.path.realpath(cache_dev):
                    # This is our bcache device, stop it, wait for udev to
                    # settle
                    with open(os.path.join(os.path.split(cache_dev)[0],
                              "stop"), "w") as fp:
                        LOG.info("stopping: %s" % fp)
                        fp.write("1")
                        util.subp(["udevadm", "settle"])
                    break
        for part_dev in part_devs:
            wipe_volume(os.path.join("/dev", part_dev), "superblock")

    if os.path.exists(os.path.join(sys_block_path, "bcache")):
        # bcache device that isn't running, if it were, we would have found it
        # when we looked for holders
        try:
            with open(os.path.join(sys_block_path, "bcache", "set", "stop"),
                      "w") as fp:
                LOG.info("stopping: %s" % fp)
                fp.write("1")
        except FileNotFoundError:
            with open(os.path.join(sys_block_path, "bcache", "stop"),
                      "w") as fp:
                LOG.info("stopping: %s" % fp)
                fp.write("1")
        util.subp(["udevadm", "settle"])

    if os.path.exists(os.path.join(sys_block_path, "md")):
        # md device
        block_dev = os.path.join("/dev/", os.path.split(sys_block_path)[-1])
        # if these fail its okay, the array might not be assembled and thats
        # fine
        LOG.info("stopping: %s" % block_dev)
        util.subp(["mdadm", "--stop", block_dev], rcs=[0, 1])
        util.subp(["mdadm", "--remove", block_dev], rcs=[0, 1])

    elif os.path.exists(os.path.join(sys_block_path, "dm")):
        # Shut down any volgroups
        with open(os.path.join(sys_block_path, "dm", "name"), "r") as fp:
            name = fp.read().split('-')
        util.subp(["lvremove", "--force", name[0].rstrip(), name[1].rstrip()],
                  rcs=[0, 5])
        util.subp(["vgremove", name[0].rstrip()], rcs=[0, 5, 6])


=======
>>>>>>> 3a8e43e6
def devsync(devpath):
    util.subp(['partprobe', devpath])
    util.subp(['udevadm', 'settle'])
    for x in range(0, 10):
        if os.path.exists(devpath):
            return
        else:
            LOG.debug('Waiting on device path: {}'.format(devpath))
            time.sleep(1)
<<<<<<< HEAD
    raise OSError('Failed to find device at path: {}'.format(devpath))
=======
    raise Exception('Failed to find device at path: {}'.format(devpath))
>>>>>>> 3a8e43e6


def get_path_to_storage_volume(volume, storage_config):
    # Get path to block device for volume. Volume param should refer to id of
    # volume in storage config

    devsync_vol = None
    vol = storage_config.get(volume)
    if not vol:
        raise ValueError("volume with id '%s' not found" % volume)

    # Find path to block device
    if vol.get('type') == "partition":
        # For partitions, parted.Disk of parent disk, then find what number
        # partition it is and use parted.Partition.path
        partnumber = vol.get('number')
        if not partnumber:
            partnumber = 1
            for key, item in storage_config.items():
                if item.get("type") == "partition" and \
                        item.get("device") == vol.get("device"):
                    if item.get("id") == vol.get("id"):
                        break
                    else:
                        partnumber += 1
        disk_block_path = get_path_to_storage_volume(vol.get('device'),
                                                     storage_config)
        pdev = parted.getDevice(disk_block_path)
        pdisk = parted.newDisk(pdev)
        ppartitions = pdisk.partitions
        try:
            volume_path = ppartitions[partnumber - 1].path
        except IndexError:
            raise ValueError("partition '%s' does not exist" % vol.get('id'))
        devsync_vol = disk_block_path

    elif vol.get('type') == "disk":
        # Get path to block device for disk. Device_id param should refer
        # to id of device in storage config
        if vol.get('serial'):
            volume_path = block.lookup_disk(vol.get('serial'))
        elif vol.get('path'):
            volume_path = vol.get('path')
        else:
            raise ValueError("serial number or path to block dev must be \
                specified to identify disk")

<<<<<<< HEAD
    elif vol.get('type') == "lvm_partition":
        # For lvm partitions, a directory in /dev/ should be present with the
        # name of the volgroup the partition belongs to. We can simply append
        # the id of the lvm partition to the path of that directory
        volgroup = storage_config.get(vol.get('volgroup'))
        if not volgroup:
            raise ValueError("lvm volume group '%s' could not be found"
                             % vol.get('volgroup'))
        volume_path = os.path.join("/dev/", volgroup.get('name'),
                                   vol.get('name'))

    elif vol.get('type') == "dm_crypt":
        # For dm_crypted partitions, unencrypted block device is at
        # /dev/mapper/<dm_name>
        dm_name = vol.get('dm_name')
        if not dm_name:
            dm_name = vol.get('id')
        volume_path = os.path.join("/dev", "mapper", dm_name)

    elif vol.get('type') == "raid":
        # For raid partitions, block device is at /dev/mdX
        name = vol.get('name')
        volume_path = os.path.join("/dev", name)

    elif vol.get('type') == "bcache":
        # For bcache setups, the only reliable way to determine the name of the
        # block device is to look in all /sys/block/bcacheX/ dirs and see what
        # block devs are in the slaves dir there. Then, those blockdevs can be
        # checked against the kname of the devs in the config for the desired
        # bcache device. This is not very elegant though
        backing_device_kname = os.path.split(get_path_to_storage_volume(
            vol.get('backing_device'), storage_config))[-1]
        sys_path = list(filter(lambda x: backing_device_kname in x,
                               glob.glob("/sys/block/bcache*/slaves/*")))[0]
        while "bcache" not in os.path.split(sys_path)[-1]:
            sys_path = os.path.split(sys_path)[0]
        volume_path = os.path.join("/dev", os.path.split(sys_path)[-1])

=======
>>>>>>> 3a8e43e6
    else:
        raise NotImplementedError("cannot determine the path to storage \
            volume '%s' with type '%s'" % (volume, vol.get('type')))

    # sync devices
    if not devsync_vol:
        devsync_vol = volume_path
    devsync(devsync_vol)

    return volume_path


def disk_handler(info, storage_config):
    ptable = info.get('ptable')
<<<<<<< HEAD
=======
    if not ptable:
        ptable = "msdos"
>>>>>>> 3a8e43e6

    disk = get_path_to_storage_volume(info.get('id'), storage_config)

    # Handle preserve flag
    if info.get('preserve'):
<<<<<<< HEAD
        if not ptable:
            # Don't need to check state, return
            return

        # Check state of current ptable
=======
>>>>>>> 3a8e43e6
        try:
            (out, _err) = util.subp(["blkid", "-o", "export", disk],
                                    capture=True)
        except util.ProcessExecutionError:
            raise ValueError("disk '%s' has no readable partition table or \
                cannot be accessed, but preserve is set to true, so cannot \
                continue")
        current_ptable = list(filter(lambda x: "PTTYPE" in x,
                                     out.splitlines()))[0].split("=")[-1]
        if current_ptable == "dos" and ptable != "msdos" or \
                current_ptable == "gpt" and ptable != "gpt":
            raise ValueError("disk '%s' does not have correct \
                partition table, but preserve is set to true, so not \
                creating table, so not creating table." % info.get('id'))
        LOG.info("disk '%s' marked to be preserved, so keeping partition \
                 table")
<<<<<<< HEAD
        return

    # Wipe the disk
    if info.get('wipe') and info.get('wipe') != "none":
        try:
            pdev = parted.getDevice(disk)
            pdisk = parted.newDisk(pdev)
            partitions = list(partition.path for partition in pdisk.partitions)
            # We don't want to keep pdisk around if we're creating a new
            # partition table
            del(pdisk)
        except (parted.DiskLabelException, parted.DiskException):
            # We might be trying to wipe a disk that doesn't have anything on
            # it. If that's the case, there's no reason to fail, just keep
            # going
            pass
        else:
            # The disk has a lable, clear all partitions
            util.subp(["mdadm", "--assemble", "--scan"], rcs=[0, 1, 2])
            disk_kname = os.path.split(disk)[-1]
            syspath_partitions = list(
                os.path.split(prt)[0] for prt in
                glob.glob("/sys/block/%s/*/partition" % disk_kname))
            for partition in syspath_partitions:
                clear_holders(partition)
            for partition in partitions:
                wipe_volume(partition, info.get('wipe'))

        wipe_volume(disk, info.get('wipe'))

    # Create partition table on disk
    if info.get('ptable'):
=======
    else:
>>>>>>> 3a8e43e6
        # Get device and disk using parted using appropriate partition table
        pdev = parted.getDevice(disk)
        pdisk = parted.freshDisk(pdev, ptable)
        LOG.info("labeling device: '%s' with '%s' partition table", disk,
                 ptable)
        pdisk.commit()


def partition_handler(info, storage_config):
    device = info.get('device')
    size = info.get('size')
    flag = info.get('flag')
    partnumber = info.get('number')
    if not device:
        raise ValueError("device must be set for partition to be created")
    if not size:
        raise ValueError("size must be specified for partition to be created")

    # Find device to attach to in storage_config
    disk = get_path_to_storage_volume(device, storage_config)
    pdev = parted.getDevice(disk)
    pdisk = parted.newDisk(pdev)

    if not partnumber:
        partnumber = len(pdisk.partitions) + 1

    # Offset is either 1 sector after last partition, or near the beginning if
    # this is the first partition
    if partnumber > 1:
        ppartitions = pdisk.partitions
        try:
<<<<<<< HEAD
            previous_partition = ppartitions[partnumber - 2]
=======
            offset_sectors = ppartitions[partnumber - 2].geometry.end + 1
>>>>>>> 3a8e43e6
        except IndexError:
            raise ValueError(
                "partition numbered '%s' does not exist, so cannot create \
                '%s'. Make sure partitions are in order in config." %
                (partnumber - 1, info.get('id')))
<<<<<<< HEAD
        if previous_partition.type == parted.PARTITION_EXTENDED:
            offset_sectors = previous_partition.geometry.start + 1
        elif previous_partition.type == parted.PARTITION_LOGICAL:
            offset_sectors = previous_partition.geometry.end + 2
        else:
            offset_sectors = previous_partition.geometry.end + 1
    else:
        if storage_config.get(device).get('ptable') == "msdos":
            offset_sectors = 2048
=======
    else:
        if storage_config.get(device).get('ptable') == "msdos":
            offset_sectors = 62
>>>>>>> 3a8e43e6
        else:
            offset_sectors = parted.sizeToSectors(
                16, 'KiB', pdisk.device.sectorSize) + 2

    length_sectors = parted.sizeToSectors(int(size.strip(
        string.ascii_letters)), size.strip(string.digits),
        pdisk.device.sectorSize)

    # Handle preserve flag
    if info.get('preserve'):
        partition = pdisk.getPartitionByPath(
            get_path_to_storage_volume(info.get('id'), storage_config))
        if partition.geometry.start != offset_sectors or \
                partition.geometry.length != length_sectors:
            raise ValueError("partition '%s' does not match what exists on \
                disk, but preserve is set to true, bailing" % info.get('id'))
        return
    elif storage_config.get(device).get('preserve'):
        raise NotImplementedError("Partition '%s' is not marked to be \
            preserved, but device '%s' is. At this time, preserving devices \
            but not also the partitions on the devices is not supported, \
            because of the possibility of damaging partitions intended to be \
            preserved." % (info.get('id'), device))

<<<<<<< HEAD
    # Figure out partition type
    if flag == "extended":
        partition_type = parted.PARTITION_EXTENDED
    elif flag == "logical":
        partition_type = parted.PARTITION_LOGICAL
    else:
        partition_type = parted.PARTITION_NORMAL

    # Make geometry and partition
    geometry = parted.Geometry(device=pdisk.device, start=offset_sectors,
                               length=length_sectors)
    partition = parted.Partition(disk=pdisk, type=partition_type,
=======
    # Make geometry and partition
    geometry = parted.Geometry(device=pdisk.device, start=offset_sectors,
                               length=length_sectors)
    partition = parted.Partition(disk=pdisk, type=parted.PARTITION_NORMAL,
>>>>>>> 3a8e43e6
                                 geometry=geometry)
    constraint = parted.Constraint(exactGeom=partition.geometry)

    # Set flag
    flags = {"boot": parted.PARTITION_BOOT,
<<<<<<< HEAD
             "lvm": parted.PARTITION_LVM,
             "raid": parted.PARTITION_RAID,
             "bios_grub": parted.PARTITION_BIOS_GRUB,
             "prep": parted.PARTITION_PREP}
=======
             "bios_grub": parted.PARTITION_BIOS_GRUB}
>>>>>>> 3a8e43e6

    if flag:
        if flag in flags:
            partition.setFlag(flags[flag])
<<<<<<< HEAD
        elif flag not in ["extended", "logical"]:
=======
        else:
>>>>>>> 3a8e43e6
            raise ValueError("invalid partition flag '%s'" % flag)

    # Add partition to disk and commit changes
    LOG.info("adding partition '%s' to disk '%s'" % (info.get('id'), device))
    pdisk.addPartition(partition, constraint)
    pdisk.commit()

<<<<<<< HEAD
    # Wipe the partition if told to do so
    if info.get('wipe') and info.get('wipe') != "none":
        wipe_volume(pdisk.partitions[partnumber - 1].path, info.get('wipe'))


def format_handler(info, storage_config):
    fstype = info.get('fstype')
    volume = info.get('volume')
    part_label = info.get('label')
    uuid = info.get('uuid')
    if not volume:
        raise ValueError("volume must be specified for partition '%s'" %
                         info.get('id'))

    # Get path to volume
    volume_path = get_path_to_storage_volume(volume, storage_config)

=======

def format_handler(info, storage_config):
>>>>>>> 3a8e43e6
    # Handle preserve flag
    if info.get('preserve'):
        # Volume marked to be preserved, not formatting
        return

<<<<<<< HEAD
    # Generate mkfs command and run
    if fstype in ["ext4", "ext3"]:
        cmd = ['mkfs.%s' % fstype, '-q']
        if part_label:
            if len(part_label) > 16:
                raise ValueError(
                    "ext3/4 partition labels cannot be longer than "
                    "16 characters")
            else:
                cmd.extend(["-L", part_label])
        if uuid:
            cmd.extend(["-U", uuid])
        cmd.append(volume_path)
    elif fstype in ["fat12", "fat16", "fat32", "fat"]:
        cmd = ["mkfs.fat"]
        fat_size = fstype.strip(string.ascii_letters)
        if fat_size in ["12", "16", "32"]:
            cmd.extend(["-F", fat_size])
        if part_label:
            if len(part_label) > 11:
                raise ValueError(
                    "fat partition names cannot be longer than "
                    "11 characters")
            cmd.extend(["-n", part_label])
        cmd.append(volume_path)
    elif fstype == "swap":
        cmd = ["mkswap", volume_path]
    else:
        # See if mkfs.<fstype> exists. If so try to run it.
        try:
            util.subp(["which", "mkfs.%s" % fstype])
            cmd = ["mkfs.%s" % fstype, volume_path]
        except util.ProcessExecutionError:
            raise ValueError("fstype '%s' not supported" % fstype)
    LOG.info("formatting volume '%s' with format '%s'" % (volume_path, fstype))
    logtime(' '.join(cmd), util.subp, cmd)
=======
    cmd = ["curtin", "mkfs", info.get('id')]
    util.subp(cmd, env=os.environ.copy())
>>>>>>> 3a8e43e6


def mount_handler(info, storage_config):
    state = util.load_command_environment()
    path = info.get('path')
<<<<<<< HEAD
    filesystem = storage_config.get(info.get('device'))
    if not path and filesystem.get('fstype') != "swap":
        raise ValueError("path to mountpoint must be specified")
=======
    if not path:
        raise ValueError("path to mountpoint must be specified")
    filesystem = storage_config.get(info.get('device'))
>>>>>>> 3a8e43e6
    volume = storage_config.get(filesystem.get('volume'))

    # Get path to volume
    volume_path = get_path_to_storage_volume(filesystem.get('volume'),
                                             storage_config)

<<<<<<< HEAD
    if filesystem.get('fstype') != "swap":
        # Figure out what point should be
        while len(path) > 0 and path[0] == "/":
            path = path[1:]
        mount_point = os.path.join(state['target'], path)

        # Create mount point if does not exist
        util.ensure_dir(mount_point)

        # Mount volume
        util.subp(['mount', volume_path, mount_point])
=======
    # Figure out what point should be
    while len(path) > 0 and path[0] == "/":
        path = path[1:]
    mount_point = os.path.join(state['target'], path)

    # Create mount point if does not exist
    util.ensure_dir(mount_point)

    # Mount volume
    util.subp(['mount', volume_path, mount_point])
>>>>>>> 3a8e43e6

    # Add volume to fstab
    if state['fstab']:
        with open(state['fstab'], "a") as fp:
<<<<<<< HEAD
            if volume.get('type') in ["raid", "bcache", "lvm_partition"]:
                location = get_path_to_storage_volume(volume.get('id'),
                                                      storage_config)
            elif volume.get('type') in ["partition", "dm_crypt"]:
=======
            if volume.get('type') in ["partition"]:
>>>>>>> 3a8e43e6
                location = "UUID=%s" % block.get_volume_uuid(volume_path)
            else:
                raise ValueError("cannot write fstab for volume type '%s'" %
                                 volume.get("type"))
<<<<<<< HEAD

            if filesystem.get('fstype') == "swap":
                path = "none"
                options = "sw"
            else:
                path = "/%s" % path
                options = "defaults"

=======
>>>>>>> 3a8e43e6
            if filesystem.get('fstype') in ["fat", "fat12", "fat16", "fat32",
                                            "fat64"]:
                fstype = "vfat"
            else:
                fstype = filesystem.get('fstype')
<<<<<<< HEAD
            fp.write("%s %s %s %s 0 0\n" % (location, path, fstype, options))
=======
            fp.write("%s /%s %s defaults 0 0\n" % (location, path, fstype))
>>>>>>> 3a8e43e6
    else:
        LOG.info("fstab not in environment, so not writing")


<<<<<<< HEAD
def lvm_volgroup_handler(info, storage_config):
    devices = info.get('devices')
    device_paths = []
    name = info.get('name')
    if not devices:
        raise ValueError("devices for volgroup '%s' must be specified" %
                         info.get('id'))
    if not name:
        raise ValueError("name for volgroups needs to be specified")

    for device_id in devices:
        device = storage_config.get(device_id)
        if not device:
            raise ValueError("device '%s' could not be found in storage config"
                             % device_id)
        device_paths.append(get_path_to_storage_volume(device_id,
                            storage_config))

    # Handle preserve flag
    if info.get('preserve'):
        # LVM will probably be offline, so start it
        util.subp(["vgchange", "-a", "y"])
        # Verify that volgroup exists and contains all specified devices
        current_paths = []
        (out, _err) = util.subp(["pvdisplay", "-C", "--separator", "=", "-o",
                                "vg_name,pv_name", "--noheadings"],
                                capture=True)
        for line in out.splitlines():
            if name in line:
                current_paths.append(line.split("=")[-1])
        if set(current_paths) != set(device_paths):
            raise ValueError("volgroup '%s' marked to be preserved, but does \
                             not exist or does not contain the right physical \
                             volumes" % info.get('id'))
    else:
        # Create vgrcreate command and run
        cmd = ["vgcreate", name]
        cmd.extend(device_paths)
        util.subp(cmd)


def lvm_partition_handler(info, storage_config):
    volgroup = storage_config.get(info.get('volgroup')).get('name')
    name = info.get('name')
    if not volgroup:
        raise ValueError("lvm volgroup for lvm partition must be specified")
    if not name:
        raise ValueError("lvm partition name must be specified")

    # Handle preserve flag
    if info.get('preserve'):
        (out, _err) = util.subp(["lvdisplay", "-C", "--separator", "=", "-o",
                                "lv_name,vg_name", "--noheadings"],
                                capture=True)
        found = False
        for line in out.splitlines():
            if name in line:
                if volgroup == line.split("=")[-1]:
                    found = True
                    break
        if not found:
            raise ValueError("lvm partition '%s' marked to be preserved, but \
                             does not exist or does not mach storage \
                             configuration" % info.get('id'))
    elif storage_config.get(info.get('volgroup')).get('preserve'):
        raise NotImplementedError("Lvm Partition '%s' is not marked to be \
            preserved, but volgroup '%s' is. At this time, preserving \
            volgroups but not also the lvm partitions on the volgroup is \
            not supported, because of the possibility of damaging lvm \
            partitions intended to be preserved." % (info.get('id'), volgroup))
    else:
        cmd = ["lvcreate", volgroup, "-n", name]
        if info.get('size'):
            cmd.extend(["-L", info.get('size')])
        else:
            cmd.extend(["-l", "100%FREE"])

        util.subp(cmd)

    if info.get('ptable'):
        raise ValueError("Partition tables on top of lvm logical volumes is \
                         not supported")


def dm_crypt_handler(info, storage_config):
    state = util.load_command_environment()
    volume = info.get('volume')
    key = info.get('key')
    keysize = info.get('keysize')
    cipher = info.get('cipher')
    dm_name = info.get('dm_name')
    if not volume:
        raise ValueError("volume for cryptsetup to operate on must be \
            specified")
    if not key:
        raise ValueError("encryption key must be specified")
    if not dm_name:
        dm_name = info.get('id')

    volume_path = get_path_to_storage_volume(volume, storage_config)

    # TODO: this is insecure, find better way to do this
    tmp_keyfile = tempfile.mkstemp()[1]
    fp = open(tmp_keyfile, "w")
    fp.write(key)
    fp.close()

    cmd = ["cryptsetup"]
    if cipher:
        cmd.extend(["--cipher", cipher])
    if keysize:
        cmd.extend(["--key-size", keysize])
    cmd.extend(["luksFormat", volume_path, tmp_keyfile])

    util.subp(cmd)

    cmd = ["cryptsetup", "open", "--type", "luks", volume_path, dm_name,
           "--key-file", tmp_keyfile]

    util.subp(cmd)

    os.remove(tmp_keyfile)

    # A crypttab will be created in the same directory as the fstab in the
    # configuration. This will then be copied onto the system later
    if state['fstab']:
        crypt_tab_location = os.path.join(os.path.split(state['fstab'])[0],
                                          "crypttab")
        uuid = block.get_volume_uuid(volume_path)
        with open(crypt_tab_location, "a") as fp:
            fp.write("%s UUID=%s none luks\n" % (dm_name, uuid))
    else:
        LOG.info("fstab configuration is not present in environment, so \
            cannot locate an appropriate directory to write crypttab in \
            so not writing crypttab")


def raid_handler(info, storage_config):
    state = util.load_command_environment()
    devices = info.get('devices')
    raidlevel = info.get('raidlevel')
    spare_devices = info.get('spare_devices')
    if not devices:
        raise ValueError("devices for raid must be specified")
    if raidlevel not in [0, 1, 5]:
        raise ValueError("invalid raidlevel '%s'" % raidlevel)

    device_paths = list(get_path_to_storage_volume(dev, storage_config) for
                        dev in devices)

    if spare_devices:
        spare_device_paths = list(get_path_to_storage_volume(dev,
                                  storage_config) for dev in spare_devices)

    cmd = ["yes", "|", "mdadm", "--create", "/dev/%s" % info.get('name'),
           "--level=%s" % raidlevel, "--raid-devices=%s" % len(device_paths)]

    for device in device_paths:
        # Zero out device superblock just in case device has been used for raid
        # before, as this will cause many issues
        util.subp(["mdadm", "--zero-superblock", device])

        cmd.append(device)

    if spare_devices:
        cmd.append("--spare-devices=%s" % len(spare_device_paths))
        for device in spare_device_paths:
            util.subp(["mdadm", "--zero-superblock", device])

            cmd.append(device)

    # Create the raid device
    util.subp(" ".join(cmd), shell=True)

    # A mdadm.conf will be created in the same directory as the fstab in the
    # configuration. This will then be copied onto the installed system later.
    # The file must also be written onto the running system to enable it to run
    # mdadm --assemble and continue installation
    if state['fstab']:
        mdadm_location = os.path.join(os.path.split(state['fstab'])[0],
                                      "mdadm.conf")
        (out, _err) = util.subp(["mdadm", "--detail", "--scan"], capture=True)
        with open(mdadm_location, "w") as fp:
            fp.write(out)
    else:
        LOG.info("fstab configuration is not present in the environment, so \
            cannot locate an appropriate directory to write mdadm.conf in, \
            so not writing mdadm.conf")

    # If ptable is specified, call disk_handler on this mdadm device to create
    # the table
    if info.get('ptable'):
        disk_handler(info, storage_config)


def bcache_handler(info, storage_config):
    backing_device = get_path_to_storage_volume(info.get('backing_device'),
                                                storage_config)
    cache_device = get_path_to_storage_volume(info.get('cache_device'),
                                              storage_config)
    if not backing_device or not cache_device:
        raise ValueError("backing device and cache device for bcache must be \
                specified")

    # The bcache module is not loaded when bcache is installed by apt-get, so
    # we will load it now
    util.subp(["modprobe", "bcache"])

    # If both the backing device and cache device are specified at the same
    # time than it is not necessary to attach the cache device manually, as
    # bcache will do this automatically.
    util.subp(["make-bcache", "-B", backing_device, "-C", cache_device])

    # Some versions of bcache-tools will register the bcache device as soon as
    # we run make-bcache using udev rules, so wait for udev to settle, then try
    # to locate the dev, on older versions we need to register it manually
    # though
    try:
        util.subp(["udevadm", "settle"])
        get_path_to_storage_volume(info.get('id'), storage_config)
    except (OSError, IndexError):
        # Register
        for path in [backing_device, cache_device]:
            fp = open("/sys/fs/bcache/register", "w")
            fp.write(path)
            fp.close()

    if info.get('ptable'):
        raise ValueError("Partition tables on top of lvm logical volumes is \
                         not supported")


def install_missing_packages_for_meta_custom():
    """Install all the missing package that `meta_custom` requires to
    function properly."""
    missing_packages = [
        package
        for package in CUSTOM_REQUIRED_PACKAGES
        if not util.has_pkg_installed(package)
    ]
    if len(missing_packages) > 0:
        util.apt_update()
        util.install_packages(missing_packages)


=======
>>>>>>> 3a8e43e6
def meta_custom(args):
    """Does custom partitioning based on the layout provided in the config
    file. Section with the name storage contains information on which
    partitions on which disks to create. It also contains information about
    overlays (raid, lvm, bcache) which need to be setup.
    """

<<<<<<< HEAD
    # make sure parted has been imported
    if "parted" not in sys.modules:
        raise ImportError("module parted is not available but is needed to \
                          run meta_custom")

=======
>>>>>>> 3a8e43e6
    command_handlers = {
        'disk': disk_handler,
        'partition': partition_handler,
        'format': format_handler,
<<<<<<< HEAD
        'mount': mount_handler,
        'lvm_volgroup': lvm_volgroup_handler,
        'lvm_partition': lvm_partition_handler,
        'dm_crypt': dm_crypt_handler,
        'raid': raid_handler,
        'bcache': bcache_handler
=======
        'mount': mount_handler
>>>>>>> 3a8e43e6
    }

    state = util.load_command_environment()
    cfg = util.load_command_config(args, state)

    storage_config = cfg.get('storage', [])
    if not storage_config:
        raise Exception("storage configuration is required by mode '%s' "
                        "but not provided in the config file" % CUSTOM)

<<<<<<< HEAD
    # make sure the required packages are installed
    install_missing_packages_for_meta_custom()

=======
>>>>>>> 3a8e43e6
    # Since storage config will often have to be searched for a value by its
    # id, and this can become very inefficient as storage_config grows, a dict
    # will be generated with the id of each component of the storage_config as
    # its index and the component of storage_config as its value
    storage_config_dict = OrderedDict((d["id"], d) for (i, d) in
                                      enumerate(storage_config))

    for command in storage_config:
        handler = command_handlers.get(command['type'])
        if not handler:
            raise ValueError("unknown command type '%s'" % command['type'])
<<<<<<< HEAD
        try:
            handler(command, storage_config_dict)
        except Exception as error:
            LOG.error("An error occured handling '%s': %s - %s" %
                      (command.get('id'), type(error).__name__, error))
            raise
=======
        handler(command, storage_config_dict)
>>>>>>> 3a8e43e6

    return 0


def meta_simple(args):
    """Creates a root partition. If args.mode == SIMPLE_BOOT, it will also
    create a separate /boot partition.
    """
    state = util.load_command_environment()

    cfg = util.load_command_config(args, state)

    if args.target is not None:
        state['target'] = args.target

    if state['target'] is None:
        sys.stderr.write("Unable to find target.  "
                         "Use --target or set TARGET_MOUNT_POINT\n")
        sys.exit(2)

    devices = args.devices
    if devices is None:
        devices = cfg.get('block-meta', {}).get('devices', [])

    bootpt = get_bootpt_cfg(
        cfg.get('block-meta', {}).get('boot-partition', {}),
        enabled=args.mode == SIMPLE_BOOT, fstype=args.boot_fstype,
        root_fstype=args.fstype)

    ptfmt = get_partition_format_type(cfg.get('block-meta', {}))

    # Remove duplicates but maintain ordering.
    devices = list(OrderedDict.fromkeys(devices))

    # Multipath devices might be automatically assembled if multipath-tools
    # package is available in the installation environment. We need to stop
    # all multipath devices to exclusively use one of paths as a target disk.
    block.stop_all_unused_multipath_devices()

    if len(devices) == 0:
        devices = block.get_installable_blockdevs()
        LOG.warn("'%s' mode, no devices given. unused list: %s",
                 args.mode, devices)

    if len(devices) > 1:
        if args.devices is not None:
            LOG.warn("'%s' mode but multiple devices given. "
                     "using first found", args.mode)
        available = [f for f in devices
                     if block.is_valid_device(f)]
        target = sorted(available)[0]
        LOG.warn("mode is '%s'. multiple devices given. using '%s' "
                 "(first available)", args.mode, target)
    else:
        target = devices[0]

    if not block.is_valid_device(target):
        raise Exception("target device '%s' is not a valid device" % target)

    (devname, devnode) = block.get_dev_name_entry(target)

    LOG.info("installing in '%s' mode to '%s'", args.mode, devname)

    sources = cfg.get('sources', {})
    dd_images = util.get_dd_images(sources)

    if len(dd_images):
        # we have at least one dd-able image
        # we will only take the first one
        rootdev = write_image_to_disk(dd_images[0], devname)
        util.subp(['mount', rootdev, state['target']])
        return 0

    # helper partition will forcibly set up partition there
    ptcmd = ['partition', '--format=' + ptfmt]
    if bootpt['enabled']:
        ptcmd.append('--boot')
    ptcmd.append(devnode)

    if bootpt['enabled'] and ptfmt in ("uefi", "prep"):
        raise ValueError("format=%s with boot partition not supported" % ptfmt)

    bootdev_ptnum = None
    rootdev_ptnum = None
    bootdev = None
    if bootpt['enabled']:
        bootdev_ptnum = 1
        rootdev_ptnum = 2
    else:
        if ptfmt == "prep":
            rootdev_ptnum = 2
        else:
            rootdev_ptnum = 1

    logtime("creating partition with: %s" % ' '.join(ptcmd),
            util.subp, ptcmd)

    ptpre = ""
    if not os.path.exists("%s%s" % (devnode, rootdev_ptnum)):
        # perhaps the device is /dev/<blockname>p<ptnum>
        if os.path.exists("%sp%s" % (devnode, rootdev_ptnum)):
            ptpre = "p"
        else:
            LOG.warn("root device %s%s did not exist, expecting failure",
                     devnode, rootdev_ptnum)

    if bootdev_ptnum:
        bootdev = "%s%s%s" % (devnode, ptpre, bootdev_ptnum)

    if ptfmt == "uefi":
        # assumed / required from the partitioner pt_uefi
        uefi_ptnum = "15"
        uefi_label = "uefi-boot"
        uefi_dev = "%s%s%s" % (devnode, ptpre, uefi_ptnum)

    rootdev = "%s%s%s" % (devnode, ptpre, rootdev_ptnum)

    LOG.debug("rootdev=%s bootdev=%s fmt=%s bootpt=%s",
              rootdev, bootdev, ptfmt, bootpt)

    # mkfs for root partition first and mount
    cmd = ['mkfs.%s' % args.fstype, '-q', '-L', 'cloudimg-rootfs', rootdev]
    logtime(' '.join(cmd), util.subp, cmd)
    util.subp(['mount', rootdev, state['target']])

    if bootpt['enabled']:
        # create 'boot' directory in state['target']
        boot_dir = os.path.join(state['target'], 'boot')
        util.subp(['mkdir', boot_dir])
        # mkfs for boot partition and mount
        cmd = ['mkfs.%s' % bootpt['fstype'],
               '-q', '-L', bootpt['label'], bootdev]
        logtime(' '.join(cmd), util.subp, cmd)
        util.subp(['mount', bootdev, boot_dir])

    if ptfmt == "uefi":
        uefi_dir = os.path.join(state['target'], 'boot', 'efi')
        util.ensure_dir(uefi_dir)
        util.subp(['mount', uefi_dev, uefi_dir])

    if state['fstab']:
        with open(state['fstab'], "w") as fp:
            if bootpt['enabled']:
                fp.write("LABEL=%s /boot %s defaults 0 0\n" %
                         (bootpt['label'], bootpt['fstype']))

            if ptfmt == "uefi":
                # label created in helpers/partition for uefi
                fp.write("LABEL=%s /boot/efi vfat defaults 0 0\n" %
                         uefi_label)

            fp.write("LABEL=%s / %s defaults 0 0\n" %
                     ('cloudimg-rootfs', args.fstype))
    else:
        LOG.info("fstab not in environment, so not writing")

    return 0


def POPULATE_SUBCMD(parser):
    populate_one_subcmd(parser, CMD_ARGUMENTS, block_meta)

# vi: ts=4 expandtab syntax=python<|MERGE_RESOLUTION|>--- conflicted
+++ resolved
@@ -24,11 +24,9 @@
 
 import glob
 import os
-import parted
 import platform
 import string
 import sys
-<<<<<<< HEAD
 import tempfile
 import time
 
@@ -39,18 +37,12 @@
     import parted
 except ImportError:
     pass
-=======
-import time
->>>>>>> 3a8e43e6
 
 SIMPLE = 'simple'
 SIMPLE_BOOT = 'simple-boot'
 CUSTOM = 'custom'
-<<<<<<< HEAD
 
 CUSTOM_REQUIRED_PACKAGES = ['mdadm', 'lvm2', 'bcache-tools']
-=======
->>>>>>> 3a8e43e6
 
 CMD_ARGUMENTS = (
     ((('-D', '--devices'),
@@ -144,7 +136,6 @@
     return "mbr"
 
 
-<<<<<<< HEAD
 def wipe_volume(path, wipe_type):
     cmds = []
     if wipe_type == "pvremove":
@@ -242,8 +233,6 @@
         util.subp(["vgremove", name[0].rstrip()], rcs=[0, 5, 6])
 
 
-=======
->>>>>>> 3a8e43e6
 def devsync(devpath):
     util.subp(['partprobe', devpath])
     util.subp(['udevadm', 'settle'])
@@ -253,11 +242,7 @@
         else:
             LOG.debug('Waiting on device path: {}'.format(devpath))
             time.sleep(1)
-<<<<<<< HEAD
     raise OSError('Failed to find device at path: {}'.format(devpath))
-=======
-    raise Exception('Failed to find device at path: {}'.format(devpath))
->>>>>>> 3a8e43e6
 
 
 def get_path_to_storage_volume(volume, storage_config):
@@ -305,7 +290,6 @@
             raise ValueError("serial number or path to block dev must be \
                 specified to identify disk")
 
-<<<<<<< HEAD
     elif vol.get('type') == "lvm_partition":
         # For lvm partitions, a directory in /dev/ should be present with the
         # name of the volgroup the partition belongs to. We can simply append
@@ -344,8 +328,6 @@
             sys_path = os.path.split(sys_path)[0]
         volume_path = os.path.join("/dev", os.path.split(sys_path)[-1])
 
-=======
->>>>>>> 3a8e43e6
     else:
         raise NotImplementedError("cannot determine the path to storage \
             volume '%s' with type '%s'" % (volume, vol.get('type')))
@@ -360,24 +342,16 @@
 
 def disk_handler(info, storage_config):
     ptable = info.get('ptable')
-<<<<<<< HEAD
-=======
-    if not ptable:
-        ptable = "msdos"
->>>>>>> 3a8e43e6
 
     disk = get_path_to_storage_volume(info.get('id'), storage_config)
 
     # Handle preserve flag
     if info.get('preserve'):
-<<<<<<< HEAD
         if not ptable:
             # Don't need to check state, return
             return
 
         # Check state of current ptable
-=======
->>>>>>> 3a8e43e6
         try:
             (out, _err) = util.subp(["blkid", "-o", "export", disk],
                                     capture=True)
@@ -394,7 +368,6 @@
                 creating table, so not creating table." % info.get('id'))
         LOG.info("disk '%s' marked to be preserved, so keeping partition \
                  table")
-<<<<<<< HEAD
         return
 
     # Wipe the disk
@@ -427,9 +400,6 @@
 
     # Create partition table on disk
     if info.get('ptable'):
-=======
-    else:
->>>>>>> 3a8e43e6
         # Get device and disk using parted using appropriate partition table
         pdev = parted.getDevice(disk)
         pdisk = parted.freshDisk(pdev, ptable)
@@ -461,17 +431,12 @@
     if partnumber > 1:
         ppartitions = pdisk.partitions
         try:
-<<<<<<< HEAD
             previous_partition = ppartitions[partnumber - 2]
-=======
-            offset_sectors = ppartitions[partnumber - 2].geometry.end + 1
->>>>>>> 3a8e43e6
         except IndexError:
             raise ValueError(
                 "partition numbered '%s' does not exist, so cannot create \
                 '%s'. Make sure partitions are in order in config." %
                 (partnumber - 1, info.get('id')))
-<<<<<<< HEAD
         if previous_partition.type == parted.PARTITION_EXTENDED:
             offset_sectors = previous_partition.geometry.start + 1
         elif previous_partition.type == parted.PARTITION_LOGICAL:
@@ -481,11 +446,6 @@
     else:
         if storage_config.get(device).get('ptable') == "msdos":
             offset_sectors = 2048
-=======
-    else:
-        if storage_config.get(device).get('ptable') == "msdos":
-            offset_sectors = 62
->>>>>>> 3a8e43e6
         else:
             offset_sectors = parted.sizeToSectors(
                 16, 'KiB', pdisk.device.sectorSize) + 2
@@ -510,7 +470,6 @@
             because of the possibility of damaging partitions intended to be \
             preserved." % (info.get('id'), device))
 
-<<<<<<< HEAD
     # Figure out partition type
     if flag == "extended":
         partition_type = parted.PARTITION_EXTENDED
@@ -523,34 +482,20 @@
     geometry = parted.Geometry(device=pdisk.device, start=offset_sectors,
                                length=length_sectors)
     partition = parted.Partition(disk=pdisk, type=partition_type,
-=======
-    # Make geometry and partition
-    geometry = parted.Geometry(device=pdisk.device, start=offset_sectors,
-                               length=length_sectors)
-    partition = parted.Partition(disk=pdisk, type=parted.PARTITION_NORMAL,
->>>>>>> 3a8e43e6
                                  geometry=geometry)
     constraint = parted.Constraint(exactGeom=partition.geometry)
 
     # Set flag
     flags = {"boot": parted.PARTITION_BOOT,
-<<<<<<< HEAD
              "lvm": parted.PARTITION_LVM,
              "raid": parted.PARTITION_RAID,
              "bios_grub": parted.PARTITION_BIOS_GRUB,
              "prep": parted.PARTITION_PREP}
-=======
-             "bios_grub": parted.PARTITION_BIOS_GRUB}
->>>>>>> 3a8e43e6
 
     if flag:
         if flag in flags:
             partition.setFlag(flags[flag])
-<<<<<<< HEAD
         elif flag not in ["extended", "logical"]:
-=======
-        else:
->>>>>>> 3a8e43e6
             raise ValueError("invalid partition flag '%s'" % flag)
 
     # Add partition to disk and commit changes
@@ -558,7 +503,6 @@
     pdisk.addPartition(partition, constraint)
     pdisk.commit()
 
-<<<<<<< HEAD
     # Wipe the partition if told to do so
     if info.get('wipe') and info.get('wipe') != "none":
         wipe_volume(pdisk.partitions[partnumber - 1].path, info.get('wipe'))
@@ -576,16 +520,11 @@
     # Get path to volume
     volume_path = get_path_to_storage_volume(volume, storage_config)
 
-=======
-
-def format_handler(info, storage_config):
->>>>>>> 3a8e43e6
     # Handle preserve flag
     if info.get('preserve'):
         # Volume marked to be preserved, not formatting
         return
 
-<<<<<<< HEAD
     # Generate mkfs command and run
     if fstype in ["ext4", "ext3"]:
         cmd = ['mkfs.%s' % fstype, '-q']
@@ -622,31 +561,20 @@
             raise ValueError("fstype '%s' not supported" % fstype)
     LOG.info("formatting volume '%s' with format '%s'" % (volume_path, fstype))
     logtime(' '.join(cmd), util.subp, cmd)
-=======
-    cmd = ["curtin", "mkfs", info.get('id')]
-    util.subp(cmd, env=os.environ.copy())
->>>>>>> 3a8e43e6
 
 
 def mount_handler(info, storage_config):
     state = util.load_command_environment()
     path = info.get('path')
-<<<<<<< HEAD
     filesystem = storage_config.get(info.get('device'))
     if not path and filesystem.get('fstype') != "swap":
         raise ValueError("path to mountpoint must be specified")
-=======
-    if not path:
-        raise ValueError("path to mountpoint must be specified")
-    filesystem = storage_config.get(info.get('device'))
->>>>>>> 3a8e43e6
     volume = storage_config.get(filesystem.get('volume'))
 
     # Get path to volume
     volume_path = get_path_to_storage_volume(filesystem.get('volume'),
                                              storage_config)
 
-<<<<<<< HEAD
     if filesystem.get('fstype') != "swap":
         # Figure out what point should be
         while len(path) > 0 and path[0] == "/":
@@ -658,35 +586,18 @@
 
         # Mount volume
         util.subp(['mount', volume_path, mount_point])
-=======
-    # Figure out what point should be
-    while len(path) > 0 and path[0] == "/":
-        path = path[1:]
-    mount_point = os.path.join(state['target'], path)
-
-    # Create mount point if does not exist
-    util.ensure_dir(mount_point)
-
-    # Mount volume
-    util.subp(['mount', volume_path, mount_point])
->>>>>>> 3a8e43e6
 
     # Add volume to fstab
     if state['fstab']:
         with open(state['fstab'], "a") as fp:
-<<<<<<< HEAD
             if volume.get('type') in ["raid", "bcache", "lvm_partition"]:
                 location = get_path_to_storage_volume(volume.get('id'),
                                                       storage_config)
             elif volume.get('type') in ["partition", "dm_crypt"]:
-=======
-            if volume.get('type') in ["partition"]:
->>>>>>> 3a8e43e6
                 location = "UUID=%s" % block.get_volume_uuid(volume_path)
             else:
                 raise ValueError("cannot write fstab for volume type '%s'" %
                                  volume.get("type"))
-<<<<<<< HEAD
 
             if filesystem.get('fstype') == "swap":
                 path = "none"
@@ -695,23 +606,16 @@
                 path = "/%s" % path
                 options = "defaults"
 
-=======
->>>>>>> 3a8e43e6
             if filesystem.get('fstype') in ["fat", "fat12", "fat16", "fat32",
                                             "fat64"]:
                 fstype = "vfat"
             else:
                 fstype = filesystem.get('fstype')
-<<<<<<< HEAD
             fp.write("%s %s %s %s 0 0\n" % (location, path, fstype, options))
-=======
-            fp.write("%s /%s %s defaults 0 0\n" % (location, path, fstype))
->>>>>>> 3a8e43e6
     else:
         LOG.info("fstab not in environment, so not writing")
 
 
-<<<<<<< HEAD
 def lvm_volgroup_handler(info, storage_config):
     devices = info.get('devices')
     device_paths = []
@@ -957,8 +861,6 @@
         util.install_packages(missing_packages)
 
 
-=======
->>>>>>> 3a8e43e6
 def meta_custom(args):
     """Does custom partitioning based on the layout provided in the config
     file. Section with the name storage contains information on which
@@ -966,28 +868,21 @@
     overlays (raid, lvm, bcache) which need to be setup.
     """
 
-<<<<<<< HEAD
     # make sure parted has been imported
     if "parted" not in sys.modules:
         raise ImportError("module parted is not available but is needed to \
                           run meta_custom")
 
-=======
->>>>>>> 3a8e43e6
     command_handlers = {
         'disk': disk_handler,
         'partition': partition_handler,
         'format': format_handler,
-<<<<<<< HEAD
         'mount': mount_handler,
         'lvm_volgroup': lvm_volgroup_handler,
         'lvm_partition': lvm_partition_handler,
         'dm_crypt': dm_crypt_handler,
         'raid': raid_handler,
         'bcache': bcache_handler
-=======
-        'mount': mount_handler
->>>>>>> 3a8e43e6
     }
 
     state = util.load_command_environment()
@@ -998,12 +893,9 @@
         raise Exception("storage configuration is required by mode '%s' "
                         "but not provided in the config file" % CUSTOM)
 
-<<<<<<< HEAD
     # make sure the required packages are installed
     install_missing_packages_for_meta_custom()
 
-=======
->>>>>>> 3a8e43e6
     # Since storage config will often have to be searched for a value by its
     # id, and this can become very inefficient as storage_config grows, a dict
     # will be generated with the id of each component of the storage_config as
@@ -1015,16 +907,12 @@
         handler = command_handlers.get(command['type'])
         if not handler:
             raise ValueError("unknown command type '%s'" % command['type'])
-<<<<<<< HEAD
         try:
             handler(command, storage_config_dict)
         except Exception as error:
             LOG.error("An error occured handling '%s': %s - %s" %
                       (command.get('id'), type(error).__name__, error))
             raise
-=======
-        handler(command, storage_config_dict)
->>>>>>> 3a8e43e6
 
     return 0
 
