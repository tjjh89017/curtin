#   Copyright (C) 2013 Canonical Ltd.
#
#   Author: Scott Moser <scott.moser@canonical.com>
#
#   Curtin is free software: you can redistribute it and/or modify it under
#   the terms of the GNU Affero General Public License as published by the
#   Free Software Foundation, either version 3 of the License, or (at your
#   option) any later version.
#
#   Curtin is distributed in the hope that it will be useful, but WITHOUT ANY
#   WARRANTY; without even the implied warranty of MERCHANTABILITY or FITNESS
#   FOR A PARTICULAR PURPOSE.  See the GNU Affero General Public License for
#   more details.
#
#   You should have received a copy of the GNU Affero General Public License
#   along with Curtin.  If not, see <http://www.gnu.org/licenses/>.

from collections import OrderedDict
from curtin import (block, config, util)
from curtin.block import mdadm
from curtin.log import LOG
from curtin.block import mkfs
from curtin.reporter import events

from . import populate_one_subcmd
from curtin.udev import compose_udev_equality

import glob
import os
import platform
import re
import sys
import tempfile
import time

SIMPLE = 'simple'
SIMPLE_BOOT = 'simple-boot'
CUSTOM = 'custom'

CMD_ARGUMENTS = (
    ((('-D', '--devices'),
      {'help': 'which devices to operate on', 'action': 'append',
       'metavar': 'DEVICE', 'default': None, }),
     ('--fstype', {'help': 'root partition filesystem type',
                   'choices': ['ext4', 'ext3'], 'default': 'ext4'}),
     (('-t', '--target'),
      {'help': 'chroot to target. default is env[TARGET_MOUNT_POINT]',
       'action': 'store', 'metavar': 'TARGET',
       'default': os.environ.get('TARGET_MOUNT_POINT')}),
     ('--boot-fstype', {'help': 'boot partition filesystem type',
                        'choices': ['ext4', 'ext3'], 'default': None}),
     ('mode', {'help': 'meta-mode to use',
               'choices': [CUSTOM, SIMPLE, SIMPLE_BOOT]}),
     )
)


def block_meta(args):
    # main entry point for the block-meta command.
    state = util.load_command_environment()
    cfg = config.load_command_config(args, state)
    if args.mode == CUSTOM or cfg.get("storage") is not None:
        meta_custom(args)
    elif args.mode in (SIMPLE, SIMPLE_BOOT):
        meta_simple(args)
    else:
        raise NotImplementedError("mode=%s is not implemented" % args.mode)


def logtime(msg, func, *args, **kwargs):
    with util.LogTimer(LOG.debug, msg):
        return func(*args, **kwargs)


def write_image_to_disk(source, dev):
    """
    Write disk image to block device
    """
    (devname, devnode) = block.get_dev_name_entry(dev)
    util.subp(args=['sh', '-c',
                    ('wget "$1" --progress=dot:mega -O - |'
                     'tar -SxOzf - | dd of="$2"'),
                    '--', source, devnode])
    util.subp(['partprobe', devnode])
    util.subp(['udevadm', 'settle'])
    return block.get_root_device([devname, ])


def get_bootpt_cfg(cfg, enabled=False, fstype=None, root_fstype=None):
    # 'cfg' looks like:
    #   enabled: boolean
    #   fstype: filesystem type (default to 'fstype')
    #   label:  filesystem label (default to 'boot')
    # parm enable can enable, but not disable
    # parm fstype overrides cfg['fstype']
    def_boot = (platform.machine() in ('aarch64') and
                not util.is_uefi_bootable())
    ret = {'enabled': def_boot, 'fstype': None, 'label': 'boot'}
    ret.update(cfg)
    if enabled:
        ret['enabled'] = True

    if ret['enabled'] and not ret['fstype']:
        if root_fstype:
            ret['fstype'] = root_fstype
        if fstype:
            ret['fstype'] = fstype
    return ret


def get_partition_format_type(cfg, machine=None, uefi_bootable=None):
    if machine is None:
        machine = platform.machine()
    if uefi_bootable is None:
        uefi_bootable = util.is_uefi_bootable()

    cfgval = cfg.get('format', None)
    if cfgval:
        return cfgval

    if uefi_bootable:
        return 'uefi'

    if machine in ['aarch64']:
        return 'gpt'
    elif machine.startswith('ppc64'):
        return 'prep'

    return "mbr"


def block_find_sysfs_path(devname):
    # return the path in sys for device named devname
    # support either short name ('sda') or full path /dev/sda
    #  sda -> /sys/class/block/sda
    #  sda1 -> /sys/class/block/sda/sda1
    if not devname:
        raise ValueError("empty devname provided to find_sysfs_path")

    sys_class_block = '/sys/class/block/'
    basename = os.path.basename(devname)
    # try without parent blockdevice, then prepend parent
    paths = [
        os.path.join(sys_class_block, basename),
        os.path.join(sys_class_block,
                     re.split('[\d+]', basename)[0], basename),
    ]

    # find path to devname directory in sysfs
    devname_sysfs = None
    for path in paths:
        if os.path.exists(path):
            devname_sysfs = path

    if devname_sysfs is None:
        err = ('No sysfs path to device:'
               ' {}'.format(devname_sysfs))
        LOG.error(err)
        raise ValueError(err)

    return devname_sysfs


def get_holders(devname):
    # Look up any block device holders.
    # Handle devices and partitions as devnames (vdb, md0, vdb7)
    devname_sysfs = block_find_sysfs_path(devname)
    if devname_sysfs:
        holders = os.listdir(os.path.join(devname_sysfs, 'holders'))
        LOG.debug("devname '%s' had holders: %s", devname, ','.join(holders))
        return holders

    LOG.debug('get_holders: did not find sysfs path for %s', devname)
    return []


def clear_holders(sys_block_path):
    holders = os.listdir(os.path.join(sys_block_path, "holders"))
    LOG.info("clear_holders running on '%s', with holders '%s'" %
             (sys_block_path, holders))
    for holder in holders:
        # get path to holder in /sys/block, then clear it
        try:
            holder_realpath = os.path.realpath(
                os.path.join(sys_block_path, "holders", holder))
            clear_holders(holder_realpath)
        except IOError as e:
            # something might have already caused the holder to go away
            if util.is_file_not_found_exc(e):
                pass
            pass

    # detect what type of holder is using this volume and shut it down, need to
    # find more robust name of doing detection
    if "bcache" in sys_block_path:
        # bcache device
        part_devs = []
        for part_dev in glob.glob(os.path.join(sys_block_path,
                                               "slaves", "*", "dev")):
            with open(part_dev, "r") as fp:
                part_dev_id = fp.read().rstrip()
                part_devs.append(
                    os.path.split(os.path.realpath(os.path.join("/dev/block",
                                  part_dev_id)))[-1])
        for cache_dev in glob.glob("/sys/fs/bcache/*/bdev*"):
            for part_dev in part_devs:
                if part_dev in os.path.realpath(cache_dev):
                    # This is our bcache device, stop it, wait for udev to
                    # settle
                    with open(os.path.join(os.path.split(cache_dev)[0],
                              "stop"), "w") as fp:
                        LOG.info("stopping: %s" % fp)
                        fp.write("1")
                        util.subp(["udevadm", "settle"])
                    break
        for part_dev in part_devs:
            block.wipe_volume(os.path.join("/dev", part_dev),
                              mode="superblock")

    if os.path.exists(os.path.join(sys_block_path, "bcache")):
        # bcache device that isn't running, if it were, we would have found it
        # when we looked for holders
        try:
            with open(os.path.join(sys_block_path, "bcache", "set", "stop"),
                      "w") as fp:
                LOG.info("stopping: %s" % fp)
                fp.write("1")
        except IOError as e:
            if not util.is_file_not_found_exc(e):
                raise e
            with open(os.path.join(sys_block_path, "bcache", "stop"),
                      "w") as fp:
                LOG.info("stopping: %s" % fp)
                fp.write("1")
        util.subp(["udevadm", "settle"])

    if os.path.exists(os.path.join(sys_block_path, "md")):
        # md device
        block_dev = os.path.join("/dev/", os.path.split(sys_block_path)[-1])
        # if these fail its okay, the array might not be assembled and thats
        # fine
        mdadm.mdadm_stop(block_dev)
        mdadm.mdadm_remove(block_dev)

    elif os.path.exists(os.path.join(sys_block_path, "dm")):
        # Shut down any volgroups
        with open(os.path.join(sys_block_path, "dm", "name"), "r") as fp:
            name = fp.read().split('-')
        util.subp(["lvremove", "--force", name[0].rstrip(), name[1].rstrip()],
                  rcs=[0, 5])
        util.subp(["vgremove", name[0].rstrip()], rcs=[0, 5, 6])


def devsync(devpath):
    LOG.debug('devsync for {}'.format(devpath))
    util.subp(['partprobe', devpath], rcs=[0, 1])
    util.subp(['udevadm', 'settle'])
    for x in range(0, 10):
        if os.path.exists(devpath):
            LOG.debug('devsync happy - path {} now exists'.format(devpath))
            return
        else:
            LOG.debug('Waiting on device path: {}'.format(devpath))
            time.sleep(1)
    raise OSError('Failed to find device at path: {}'.format(devpath))


def determine_partition_kname(disk_kname, partition_number):
    for dev_type in ["nvme", "mmcblk"]:
        if disk_kname.startswith(dev_type):
            partition_number = "p%s" % partition_number
            break
    return "%s%s" % (disk_kname, partition_number)


def determine_partition_number(partition_id, storage_config):
    vol = storage_config.get(partition_id)
    partnumber = vol.get('number')
    if vol.get('flag') == "logical":
        if not partnumber:
            LOG.warn('partition \'number\' key not set in config:\n{}'.format(
                     util.json_dumps(vol)))
            partnumber = 5
            for key, item in storage_config.items():
                if item.get('type') == "partition" and \
                        item.get('device') == vol.get('device') and\
                        item.get('flag') == "logical":
                    if item.get('id') == vol.get('id'):
                        break
                    else:
                        partnumber += 1
    else:
        if not partnumber:
            LOG.warn('partition \'number\' key not set in config:\n{}'.format(
                     util.json_dumps(vol)))
            partnumber = 1
            for key, item in storage_config.items():
                if item.get('type') == "partition" and \
                        item.get('device') == vol.get('device'):
                    if item.get('id') == vol.get('id'):
                        break
                    else:
                        partnumber += 1
    return partnumber


def make_dname(volume, storage_config):
    state = util.load_command_environment()
    rules_dir = os.path.join(state['scratch'], "rules.d")
    vol = storage_config.get(volume)
    path = get_path_to_storage_volume(volume, storage_config)
    ptuuid = None
    dname = vol.get('name')
    if vol.get('type') in ["partition", "disk"]:
        (out, _err) = util.subp(["blkid", "-o", "export", path], capture=True,
                                rcs=[0, 2], retries=[1, 1, 1])
        for line in out.splitlines():
            if "PTUUID" in line or "PARTUUID" in line:
                ptuuid = line.split('=')[-1]
                break
    # we may not always be able to find a uniq identifier on devices with names
    if not ptuuid and vol.get('type') in ["disk", "partition"]:
        LOG.warning("Can't find a uuid for volume: {}. Skipping dname.".format(
            dname))
        return

    rule = [
        compose_udev_equality("SUBSYSTEM", "block"),
        compose_udev_equality("ACTION", "add|change"),
        ]
    if vol.get('type') == "disk":
        rule.append(compose_udev_equality('ENV{DEVTYPE}', "disk"))
        rule.append(compose_udev_equality('ENV{ID_PART_TABLE_UUID}', ptuuid))
    elif vol.get('type') == "partition":
        rule.append(compose_udev_equality('ENV{DEVTYPE}', "partition"))
        dname = storage_config.get(vol.get('device')).get('name') + \
            "-part%s" % determine_partition_number(volume, storage_config)
        rule.append(compose_udev_equality('ENV{ID_PART_ENTRY_UUID}', ptuuid))
    elif vol.get('type') == "raid":
        md_data = mdadm.mdadm_query_detail(path)
        md_uuid = md_data.get('MD_UUID')
        rule.append(compose_udev_equality("ENV{MD_UUID}", md_uuid))
    elif vol.get('type') == "bcache":
        rule.append(compose_udev_equality("ENV{DEVNAME}", path))
    elif vol.get('type') == "lvm_partition":
        volgroup_name = storage_config.get(vol.get('volgroup')).get('name')
        dname = "%s-%s" % (volgroup_name, dname)
        rule.append(compose_udev_equality("ENV{DM_NAME}", dname))
    rule.append("SYMLINK+=\"disk/by-dname/%s\"" % dname)
    LOG.debug("Writing dname udev rule '{}'".format(str(rule)))
    util.ensure_dir(rules_dir)
    with open(os.path.join(rules_dir, volume), "w") as fp:
        fp.write(', '.join(rule))


def get_path_to_storage_volume(volume, storage_config):
    # Get path to block device for volume. Volume param should refer to id of
    # volume in storage config

    LOG.debug('get_path_to_storage_volume for volume {}'.format(volume))
    devsync_vol = None
    vol = storage_config.get(volume)
    if not vol:
        raise ValueError("volume with id '%s' not found" % volume)

    # Find path to block device
    if vol.get('type') == "partition":
        partnumber = determine_partition_number(vol.get('id'), storage_config)
        disk_block_path = get_path_to_storage_volume(vol.get('device'),
                                                     storage_config)
        (base_path, disk_kname) = os.path.split(disk_block_path)
        partition_kname = determine_partition_kname(disk_kname, partnumber)
        volume_path = os.path.join(base_path, partition_kname)
        devsync_vol = os.path.join(disk_block_path)

    elif vol.get('type') == "disk":
        # Get path to block device for disk. Device_id param should refer
        # to id of device in storage config
        if vol.get('serial'):
            volume_path = block.lookup_disk(vol.get('serial'))
        elif vol.get('path'):
            volume_path = vol.get('path')
        else:
            raise ValueError("serial number or path to block dev must be \
                specified to identify disk")

    elif vol.get('type') == "lvm_partition":
        # For lvm partitions, a directory in /dev/ should be present with the
        # name of the volgroup the partition belongs to. We can simply append
        # the id of the lvm partition to the path of that directory
        volgroup = storage_config.get(vol.get('volgroup'))
        if not volgroup:
            raise ValueError("lvm volume group '%s' could not be found"
                             % vol.get('volgroup'))
        volume_path = os.path.join("/dev/", volgroup.get('name'),
                                   vol.get('name'))

    elif vol.get('type') == "dm_crypt":
        # For dm_crypted partitions, unencrypted block device is at
        # /dev/mapper/<dm_name>
        dm_name = vol.get('dm_name')
        if not dm_name:
            dm_name = vol.get('id')
        volume_path = os.path.join("/dev", "mapper", dm_name)

    elif vol.get('type') == "raid":
        # For raid partitions, block device is at /dev/mdX
        name = vol.get('name')
        volume_path = os.path.join("/dev", name)

    elif vol.get('type') == "bcache":
        # For bcache setups, the only reliable way to determine the name of the
        # block device is to look in all /sys/block/bcacheX/ dirs and see what
        # block devs are in the slaves dir there. Then, those blockdevs can be
        # checked against the kname of the devs in the config for the desired
        # bcache device. This is not very elegant though
        backing_device_kname = os.path.split(get_path_to_storage_volume(
            vol.get('backing_device'), storage_config))[-1]
        sys_path = list(filter(lambda x: backing_device_kname in x,
                               glob.glob("/sys/block/bcache*/slaves/*")))[0]
        while "bcache" not in os.path.split(sys_path)[-1]:
            sys_path = os.path.split(sys_path)[0]
        volume_path = os.path.join("/dev", os.path.split(sys_path)[-1])
        LOG.debug('got bcache volume path {}'.format(volume_path))

    else:
        raise NotImplementedError("cannot determine the path to storage \
            volume '%s' with type '%s'" % (volume, vol.get('type')))

    # sync devices
    if not devsync_vol:
        devsync_vol = volume_path
    devsync(devsync_vol)

    LOG.debug('return volume path {}'.format(volume_path))
    return volume_path


def disk_handler(info, storage_config):
    ptable = info.get('ptable')

    disk = get_path_to_storage_volume(info.get('id'), storage_config)

    # Handle preserve flag
    if info.get('preserve'):
        if not ptable:
            # Don't need to check state, return
            return

        # Check state of current ptable
        try:
            (out, _err) = util.subp(["blkid", "-o", "export", disk],
                                    capture=True)
        except util.ProcessExecutionError:
            raise ValueError("disk '%s' has no readable partition table or \
                cannot be accessed, but preserve is set to true, so cannot \
                continue")
        current_ptable = list(filter(lambda x: "PTTYPE" in x,
                                     out.splitlines()))[0].split("=")[-1]
        if current_ptable == "dos" and ptable != "msdos" or \
                current_ptable == "gpt" and ptable != "gpt":
            raise ValueError("disk '%s' does not have correct \
                partition table, but preserve is set to true, so not \
                creating table, so not creating table." % info.get('id'))
        LOG.info("disk '%s' marked to be preserved, so keeping partition \
                 table")
        return

    # Wipe the disk
    if info.get('wipe') and info.get('wipe') != "none":
        # The disk has a lable, clear all partitions
        mdadm.mdadm_assemble(scan=True)
        disk_kname = os.path.split(disk)[-1]
        syspath_partitions = list(
            os.path.split(prt)[0] for prt in
            glob.glob("/sys/block/%s/*/partition" % disk_kname))
        for partition in syspath_partitions:
            clear_holders(partition)
            with open(os.path.join(partition, "dev"), "r") as fp:
                block_no = fp.read().rstrip()
            partition_path = os.path.realpath(
                os.path.join("/dev/block", block_no))
            block.wipe_volume(partition_path, mode=info.get('wipe'))

        clear_holders("/sys/block/%s" % disk_kname)
        block.wipe_volume(disk, mode=info.get('wipe'))

    # Create partition table on disk
    if info.get('ptable'):
        LOG.info("labeling device: '%s' with '%s' partition table", disk,
                 ptable)
        if ptable == "gpt":
            util.subp(["sgdisk", "--clear", disk])
        elif ptable == "msdos":
            util.subp(["parted", disk, "--script", "mklabel", "msdos"])

    # Make the name if needed
    if info.get('name'):
        make_dname(info.get('id'), storage_config)


def getnumberoflogicaldisks(device, storage_config):
    logicaldisks = 0
    for key, item in storage_config.items():
        if item.get('device') == device and item.get('flag') == "logical":
            logicaldisks = logicaldisks + 1
    return logicaldisks


def find_previous_partition(disk_id, part_id, storage_config):
    last_partnum = None
    for item_id, command in storage_config.items():
        if item_id == part_id:
            break

        # skip anything not on this disk, not a 'partition' or 'extended'
        if command['type'] != 'partition' or command['device'] != disk_id:
            continue
        if command.get('flag') == "extended":
            continue

        last_partnum = determine_partition_number(item_id, storage_config)

    return last_partnum


def partition_handler(info, storage_config):
    device = info.get('device')
    size = info.get('size')
    flag = info.get('flag')
    disk_ptable = storage_config.get(device).get('ptable')
    partition_type = None
    if not device:
        raise ValueError("device must be set for partition to be created")
    if not size:
        raise ValueError("size must be specified for partition to be created")

    disk = get_path_to_storage_volume(device, storage_config)
    partnumber = determine_partition_number(info.get('id'), storage_config)

    disk_kname = os.path.split(
        get_path_to_storage_volume(device, storage_config))[-1]
    # consider the disks logical sector size when calculating sectors
    try:
        prefix = "/sys/block/%s/queue/" % disk_kname
        with open(prefix + "logical_block_size", "r") as f:
            l = f.readline()
            logical_block_size_bytes = int(l)
    except:
        logical_block_size_bytes = 512
    LOG.debug(
        "{} logical_block_size_bytes: {}".format(disk_kname,
                                                 logical_block_size_bytes))

    if partnumber > 1:
        if partnumber == 5 and disk_ptable == "msdos":
            for key, item in storage_config.items():
                if item.get('type') == "partition" and \
                        item.get('device') == device and \
                        item.get('flag') == "extended":
                    extended_part_no = determine_partition_number(
                        key, storage_config)
                    break
            partition_kname = determine_partition_kname(
                disk_kname, extended_part_no)
            previous_partition = "/sys/block/%s/%s/" % \
                (disk_kname, partition_kname)
        else:
            pnum = find_previous_partition(device, info['id'], storage_config)
            LOG.debug("previous partition number for '%s' found to be '%s'",
                      info.get('id'), pnum)
            partition_kname = determine_partition_kname(disk_kname, pnum)
            previous_partition = "/sys/block/%s/%s/" % \
                (disk_kname, partition_kname)
        LOG.debug("previous partition: {}".format(previous_partition))
        # XXX: sys/block/X/{size,start} is *ALWAYS* in 512b value
        previous_size = util.load_file(os.path.join(previous_partition,
                                                    "size"))
        previous_size_sectors = (int(previous_size) * 512 /
                                 logical_block_size_bytes)
        previous_start = util.load_file(os.path.join(previous_partition,
                                                     "start"))
        previous_start_sectors = (int(previous_start) * 512 /
                                  logical_block_size_bytes)
        LOG.debug("previous partition.size_sectors: {}".format(
                  previous_size_sectors))
        LOG.debug("previous partition.start_sectors: {}".format(
                  previous_start_sectors))

    # Align to 1M at the beginning of the disk and at logical partitions
    alignment_offset = int((1 << 20) / logical_block_size_bytes)
    if partnumber == 1:
        # start of disk
        offset_sectors = alignment_offset
    else:
        # further partitions
        if disk_ptable == "gpt" or flag != "logical":
            # msdos primary and any gpt part start after former partition end
            offset_sectors = previous_start_sectors + previous_size_sectors
        else:
            # msdos extended/logical partitions
            if flag == "logical":
                if partnumber == 5:
                    # First logical partition
                    # start at extended partition start + alignment_offset
                    offset_sectors = (previous_start_sectors +
                                      alignment_offset)
                else:
                    # Further logical partitions
                    # start at former logical partition end + alignment_offset
                    offset_sectors = (previous_start_sectors +
                                      previous_size_sectors +
                                      alignment_offset)

    length_bytes = util.human2bytes(size)
    # start sector is part of the sectors that define the partitions size
    # so length has to be "size in sectors - 1"
    length_sectors = int(length_bytes / logical_block_size_bytes) - 1
    # logical partitions can't share their start sector with the extended
    # partition and logical partitions can't go head-to-head, so we have to
    # realign and for that increase size as required
    if info.get('flag') == "extended":
        logdisks = getnumberoflogicaldisks(device, storage_config)
        length_sectors = length_sectors + (logdisks * alignment_offset)

    # Handle preserve flag
    if info.get('preserve'):
        return
    elif storage_config.get(device).get('preserve'):
        raise NotImplementedError("Partition '%s' is not marked to be \
            preserved, but device '%s' is. At this time, preserving devices \
            but not also the partitions on the devices is not supported, \
            because of the possibility of damaging partitions intended to be \
            preserved." % (info.get('id'), device))

    # Set flag
    # 'sgdisk --list-types'
    sgdisk_flags = {"boot": 'ef00',
                    "lvm": '8e00',
                    "raid": 'fd00',
                    "bios_grub": 'ef02',
                    "prep": '4100',
                    "swap": '8200',
                    "home": '8302',
                    "linux": '8300'}

<<<<<<< HEAD
    LOG.info("adding partition '%s' to disk '%s' (ptable: '%s')" %
             (info.get('id'), device, disk_ptable))
=======
    LOG.info("adding partition '%s' to disk '%s'" % (info.get('id'), device))
    LOG.debug("partnum: {} offset_sectors: {} length_sectors: {}".format(
        partnumber, offset_sectors, length_sectors))
>>>>>>> ed451f6b
    if disk_ptable == "msdos":
        if flag in ["extended", "logical", "primary"]:
            partition_type = flag
        else:
            partition_type = "primary"
        cmd = ["parted", disk, "--script", "mkpart", partition_type,
               "%ss" % offset_sectors, "%ss" % str(offset_sectors +
                                                   length_sectors)]
        util.subp(cmd, capture=True)
    elif disk_ptable == "gpt":
        if flag and flag in sgdisk_flags:
            typecode = sgdisk_flags[flag]
        else:
            typecode = sgdisk_flags['linux']
        cmd = ["sgdisk", "--new", "%s:%s:%s" % (partnumber, offset_sectors,
               length_sectors + offset_sectors),
               "--typecode=%s:%s" % (partnumber, typecode), disk]
        util.subp(cmd, capture=True)
    else:
        raise ValueError("parent partition has invalid partition table")

    # Wipe the partition if told to do so
    if info.get('wipe') and info.get('wipe') != "none":
        block.wipe_volume(
            get_path_to_storage_volume(info.get('id'), storage_config),
            mode=info.get('wipe'))
    # Make the name if needed
    if storage_config.get(device).get('name') and partition_type != 'extended':
        make_dname(info.get('id'), storage_config)


def format_handler(info, storage_config):
    volume = info.get('volume')
    if not volume:
        raise ValueError("volume must be specified for partition '%s'" %
                         info.get('id'))

    # Get path to volume
    volume_path = get_path_to_storage_volume(volume, storage_config)

    # Handle preserve flag
    if info.get('preserve'):
        # Volume marked to be preserved, not formatting
        return

    # Make filesystem using block library
    LOG.debug("mkfs {} info: {}".format(volume_path, info))
    mkfs.mkfs_from_config(volume_path, info)


def mount_handler(info, storage_config):
    state = util.load_command_environment()
    path = info.get('path')
    filesystem = storage_config.get(info.get('device'))
    if not path and filesystem.get('fstype') != "swap":
        raise ValueError("path to mountpoint must be specified")
    volume = storage_config.get(filesystem.get('volume'))

    # Get path to volume
    volume_path = get_path_to_storage_volume(filesystem.get('volume'),
                                             storage_config)

    if filesystem.get('fstype') != "swap":
        # Figure out what point should be
        while len(path) > 0 and path[0] == "/":
            path = path[1:]
        mount_point = os.path.join(state['target'], path)

        # Create mount point if does not exist
        util.ensure_dir(mount_point)

        # Mount volume
        util.subp(['mount', volume_path, mount_point])

    # Add volume to fstab
    if state['fstab']:
        with open(state['fstab'], "a") as fp:
            if volume.get('type') in ["raid", "bcache",
                                      "disk", "lvm_partition"]:
                location = get_path_to_storage_volume(volume.get('id'),
                                                      storage_config)
            elif volume.get('type') in ["partition", "dm_crypt"]:
                location = "UUID=%s" % block.get_volume_uuid(volume_path)
            else:
                raise ValueError("cannot write fstab for volume type '%s'" %
                                 volume.get("type"))

            if filesystem.get('fstype') == "swap":
                path = "none"
                options = "sw"
            else:
                path = "/%s" % path
                options = "defaults"

            if filesystem.get('fstype') in ["fat", "fat12", "fat16", "fat32",
                                            "fat64"]:
                fstype = "vfat"
            else:
                fstype = filesystem.get('fstype')
            fp.write("%s %s %s %s 0 0\n" % (location, path, fstype, options))
    else:
        LOG.info("fstab not in environment, so not writing")


def lvm_volgroup_handler(info, storage_config):
    devices = info.get('devices')
    device_paths = []
    name = info.get('name')
    if not devices:
        raise ValueError("devices for volgroup '%s' must be specified" %
                         info.get('id'))
    if not name:
        raise ValueError("name for volgroups needs to be specified")

    for device_id in devices:
        device = storage_config.get(device_id)
        if not device:
            raise ValueError("device '%s' could not be found in storage config"
                             % device_id)
        device_paths.append(get_path_to_storage_volume(device_id,
                            storage_config))

    # Handle preserve flag
    if info.get('preserve'):
        # LVM will probably be offline, so start it
        util.subp(["vgchange", "-a", "y"])
        # Verify that volgroup exists and contains all specified devices
        current_paths = []
        (out, _err) = util.subp(["pvdisplay", "-C", "--separator", "=", "-o",
                                "vg_name,pv_name", "--noheadings"],
                                capture=True)
        for line in out.splitlines():
            if name in line:
                current_paths.append(line.split("=")[-1])
        if set(current_paths) != set(device_paths):
            raise ValueError("volgroup '%s' marked to be preserved, but does \
                             not exist or does not contain the right physical \
                             volumes" % info.get('id'))
    else:
        # Create vgrcreate command and run
        cmd = ["vgcreate", name]
        cmd.extend(device_paths)
        util.subp(cmd)


def lvm_partition_handler(info, storage_config):
    volgroup = storage_config.get(info.get('volgroup')).get('name')
    name = info.get('name')
    if not volgroup:
        raise ValueError("lvm volgroup for lvm partition must be specified")
    if not name:
        raise ValueError("lvm partition name must be specified")

    # Handle preserve flag
    if info.get('preserve'):
        (out, _err) = util.subp(["lvdisplay", "-C", "--separator", "=", "-o",
                                "lv_name,vg_name", "--noheadings"],
                                capture=True)
        found = False
        for line in out.splitlines():
            if name in line:
                if volgroup == line.split("=")[-1]:
                    found = True
                    break
        if not found:
            raise ValueError("lvm partition '%s' marked to be preserved, but \
                             does not exist or does not mach storage \
                             configuration" % info.get('id'))
    elif storage_config.get(info.get('volgroup')).get('preserve'):
        raise NotImplementedError("Lvm Partition '%s' is not marked to be \
            preserved, but volgroup '%s' is. At this time, preserving \
            volgroups but not also the lvm partitions on the volgroup is \
            not supported, because of the possibility of damaging lvm \
            partitions intended to be preserved." % (info.get('id'), volgroup))
    else:
        cmd = ["lvcreate", volgroup, "-n", name]
        if info.get('size'):
            cmd.extend(["-L", info.get('size')])
        else:
            cmd.extend(["-l", "100%FREE"])

        util.subp(cmd)

    if info.get('ptable'):
        raise ValueError("Partition tables on top of lvm logical volumes is \
                         not supported")

    make_dname(info.get('id'), storage_config)


def dm_crypt_handler(info, storage_config):
    state = util.load_command_environment()
    volume = info.get('volume')
    key = info.get('key')
    keysize = info.get('keysize')
    cipher = info.get('cipher')
    dm_name = info.get('dm_name')
    if not volume:
        raise ValueError("volume for cryptsetup to operate on must be \
            specified")
    if not key:
        raise ValueError("encryption key must be specified")
    if not dm_name:
        dm_name = info.get('id')

    volume_path = get_path_to_storage_volume(volume, storage_config)

    # TODO: this is insecure, find better way to do this
    tmp_keyfile = tempfile.mkstemp()[1]
    fp = open(tmp_keyfile, "w")
    fp.write(key)
    fp.close()

    cmd = ["cryptsetup"]
    if cipher:
        cmd.extend(["--cipher", cipher])
    if keysize:
        cmd.extend(["--key-size", keysize])
    cmd.extend(["luksFormat", volume_path, tmp_keyfile])

    util.subp(cmd)

    cmd = ["cryptsetup", "open", "--type", "luks", volume_path, dm_name,
           "--key-file", tmp_keyfile]

    util.subp(cmd)

    os.remove(tmp_keyfile)

    # A crypttab will be created in the same directory as the fstab in the
    # configuration. This will then be copied onto the system later
    if state['fstab']:
        crypt_tab_location = os.path.join(os.path.split(state['fstab'])[0],
                                          "crypttab")
        uuid = block.get_volume_uuid(volume_path)
        with open(crypt_tab_location, "a") as fp:
            fp.write("%s UUID=%s none luks\n" % (dm_name, uuid))
    else:
        LOG.info("fstab configuration is not present in environment, so \
            cannot locate an appropriate directory to write crypttab in \
            so not writing crypttab")


def raid_handler(info, storage_config):
    state = util.load_command_environment()
    devices = info.get('devices')
    raidlevel = info.get('raidlevel')
    spare_devices = info.get('spare_devices')
    md_devname = block.dev_path(info.get('name'))
    if not devices:
        raise ValueError("devices for raid must be specified")
    if raidlevel not in ['linear', 'raid0', 0, 'stripe', 'raid1', 1, 'mirror',
                         'raid4', 4, 'raid5', 5, 'raid6', 6, 'raid10', 10]:
        raise ValueError("invalid raidlevel '%s'" % raidlevel)
    if raidlevel in ['linear', 'raid0', 0, 'stripe']:
        if spare_devices:
            raise ValueError("spareunsupported in raidlevel '%s'" % raidlevel)

    LOG.debug('raid: cfg: {}'.format(util.json_dumps(info)))
    device_paths = list(get_path_to_storage_volume(dev, storage_config) for
                        dev in devices)
    LOG.debug('raid: device path mapping: {}'.format(
              zip(devices, device_paths)))

    spare_device_paths = []
    if spare_devices:
        spare_device_paths = list(get_path_to_storage_volume(dev,
                                  storage_config) for dev in spare_devices)
        LOG.debug('raid: spare device path mapping: {}'.format(
                  zip(spare_devices, spare_device_paths)))

    # Handle preserve flag
    if info.get('preserve'):
        # check if the array is already up, if not try to assemble
        if not mdadm.md_check(md_devname, raidlevel,
                              device_paths, spare_device_paths):
            LOG.info("assembling preserved raid for "
                     "{}".format(md_devname))

            mdadm.mdadm_assemble(md_devname, device_paths, spare_device_paths)

            # try again after attempting to assemble
            if not mdadm.md_check(md_devname, raidlevel,
                                  devices, spare_device_paths):
                raise ValueError("Unable to confirm preserved raid array: "
                                 " {}".format(md_devname))
        # raid is all OK
        return

    mdadm.mdadm_create(md_devname, raidlevel,
                       device_paths, spare_device_paths,
                       info.get('mdname', ''))

    # Make dname rule for this dev
    make_dname(info.get('id'), storage_config)

    # A mdadm.conf will be created in the same directory as the fstab in the
    # configuration. This will then be copied onto the installed system later.
    # The file must also be written onto the running system to enable it to run
    # mdadm --assemble and continue installation
    if state['fstab']:
        mdadm_location = os.path.join(os.path.split(state['fstab'])[0],
                                      "mdadm.conf")
        mdadm_scan_data = mdadm.mdadm_detail_scan()
        with open(mdadm_location, "w") as fp:
            fp.write(mdadm_scan_data)
    else:
        LOG.info("fstab configuration is not present in the environment, so \
            cannot locate an appropriate directory to write mdadm.conf in, \
            so not writing mdadm.conf")

    # If ptable is specified, call disk_handler on this mdadm device to create
    # the table
    if info.get('ptable'):
        disk_handler(info, storage_config)


def bcache_handler(info, storage_config):
    backing_device = get_path_to_storage_volume(info.get('backing_device'),
                                                storage_config)
    cache_device = get_path_to_storage_volume(info.get('cache_device'),
                                              storage_config)
    cache_mode = info.get('cache_mode', None)

    if not backing_device or not cache_device:
        raise ValueError("backing device and cache device for bcache"
                         " must be specified")

    # The bcache module is not loaded when bcache is installed by apt-get, so
    # we will load it now
    util.subp(["modprobe", "bcache"])
    bcache_sysfs = "/sys/fs/bcache"
    util.subp(["udevadm", "settle", "--exit-if-exists=%s" % bcache_sysfs])

    def ensure_bcache_is_registered(bcache_device, expected, retry=0):
        # find the actual bcache device name via sysfs using the
        # backing device's holders directory.
        LOG.debug('check just created bcache %s if it is registered',
                  bcache_device)
        settle_cmd = ["udevadm", "settle"]
        if expected:
            LOG.debug('expecting %s if device is registered' % expected)
            settle_cmd.extend(["--exit-if-exists=%s" % expected])
        try:
            util.subp(settle_cmd)
            if os.path.exists(expected):
                LOG.debug('Found bcache dev %s ' % bcache_device +
                          'at expected path %s' % expected)
                return
            LOG.debug('bcache device path not found: %s' % expected)
            local_holders = get_holders(bcache_device)
            LOG.debug('got initial holders being "{}"'.format(local_holders))
            if len(local_holders) == 0:
                raise ValueError("holders == 0")
        except (OSError, IndexError, ValueError):
            # Some versions of bcache-tools will register the bcache device as
            # soon as we run make-bcache using udev rules, so wait for udev to
            # settle, then try to locate the dev, on older versions we need to
            # register it manually though
            LOG.debug('bcache device was not registered, registering {} at '
                      '/sys/fs/bcache/register'.format(bcache_device))
            try:
                with open("/sys/fs/bcache/register", "w") as fp:
                    fp.write(bcache_device)
                util.subp(settle_cmd)
            except (IOError):
                # device creation is notoriously racy and this can trigger
                # "Invalid argument" IOErrors if it got created in "the
                # meantime" - just restart the function a few times to
                # check it all again
                if retry < 5:
                    ensure_bcache_is_registered(bcache_device,
                                                expected, (retry+1))
                else:
                    LOG.debug('Repetive error registering the bcache dev %s',
                              bcache_device)
                    raise ValueError("bcache device %s can't be registered" %
                                     bcache_device)

    if cache_device:
        # /sys/class/block/XXX/YYY/
        cache_device_sysfs = block_find_sysfs_path(cache_device)

        if os.path.exists(os.path.join(cache_device_sysfs, "bcache")):
            LOG.debug('caching device already exists at {}/bcache. Read '
                      'cset.uuid'.format(cache_device_sysfs))
            (out, err) = util.subp(["bcache-super-show", cache_device],
                                   capture=True)
            LOG.debug('bcache-super-show=[{}]'.format(out))
            [cset_uuid] = [line.split()[-1] for line in out.split("\n")
                           if line.startswith('cset.uuid')]

        else:
            LOG.debug('caching device does not yet exist at {}/bcache. Make '
                      'cache and get uuid'.format(cache_device_sysfs))
            # make the cache device, extracting cacheset uuid
            (out, err) = util.subp(["make-bcache", "-C", cache_device],
                                   capture=True)
            LOG.debug('out=[{}]'.format(out))
            [cset_uuid] = [line.split()[-1] for line in out.split("\n")
                           if line.startswith('Set UUID:')]

        target_sysfs_path = '/sys/fs/bcache/%s' % cset_uuid
        ensure_bcache_is_registered(cache_device, target_sysfs_path)

    if backing_device:
        backing_device_sysfs = block_find_sysfs_path(backing_device)
        target_sysfs_path = os.path.join(backing_device_sysfs, "bcache")
        if not os.path.exists(os.path.join(backing_device_sysfs, "bcache")):
            util.subp(["make-bcache", "-B", backing_device])
        ensure_bcache_is_registered(backing_device, target_sysfs_path)

        # via the holders we can identify which bcache device we just created
        # for a given backing device
        holders = get_holders(backing_device)
        if len(holders) != 1:
            err = ('Invalid number {} of holding devices:'
                   ' "{}"'.format(len(holders), holders))
            LOG.error(err)
            raise ValueError(err)
        [bcache_dev] = holders
        LOG.debug('The just created bcache device is {}'.format(holders))

        if cache_device:
            # if we specify both then we need to attach backing to cache
            if cset_uuid:
                LOG.info("Attaching backing device to cacheset: "
                         "{} -> {} cset.uuid: {}".format(backing_device,
                                                         cache_device,
                                                         cset_uuid))
                attach = os.path.join(backing_device_sysfs,
                                      "bcache",
                                      "attach")
                with open(attach, "w") as fp:
                    fp.write(cset_uuid)
            else:
                LOG.error("Invalid cset_uuid: {}".format(cset_uuid))
                raise

        if cache_mode:
            LOG.info("Setting cache_mode on {} to {}".format(bcache_dev,
                                                             cache_mode))
            cache_mode_file = \
                '/sys/block/{}/bcache/cache_mode'.format(bcache_dev)
            with open(cache_mode_file, "w") as fp:
                fp.write(cache_mode)
    else:
        # no backing device
        if cache_mode:
            raise ValueError("cache mode specified which can only be set per \
                              backing devices, but none was specified")

    if info.get('name'):
        # Make dname rule for this dev
        make_dname(info.get('id'), storage_config)

    if info.get('ptable'):
        raise ValueError("Partition tables on top of lvm logical volumes is \
                         not supported")
    LOG.debug('Finished bcache creation for backing {} or caching {}'
              .format(backing_device, cache_device))


def extract_storage_ordered_dict(config):
    storage_config = config.get('storage', {})
    if not storage_config:
        raise ValueError("no 'storage' entry in config")
    scfg = storage_config.get('config')
    if not scfg:
        raise ValueError("invalid storage config data")

    # Since storage config will often have to be searched for a value by its
    # id, and this can become very inefficient as storage_config grows, a dict
    # will be generated with the id of each component of the storage_config as
    # its index and the component of storage_config as its value
    return OrderedDict((d["id"], d) for (i, d) in enumerate(scfg))


def meta_custom(args):
    """Does custom partitioning based on the layout provided in the config
    file. Section with the name storage contains information on which
    partitions on which disks to create. It also contains information about
    overlays (raid, lvm, bcache) which need to be setup.
    """

    command_handlers = {
        'disk': disk_handler,
        'partition': partition_handler,
        'format': format_handler,
        'mount': mount_handler,
        'lvm_volgroup': lvm_volgroup_handler,
        'lvm_partition': lvm_partition_handler,
        'dm_crypt': dm_crypt_handler,
        'raid': raid_handler,
        'bcache': bcache_handler
    }

    state = util.load_command_environment()
    cfg = config.load_command_config(args, state)

    storage_config_dict = extract_storage_ordered_dict(cfg)

    # set up reportstack
    stack_prefix = state.get('report_stack_prefix', '')

    for item_id, command in storage_config_dict.items():
        handler = command_handlers.get(command['type'])
        if not handler:
            raise ValueError("unknown command type '%s'" % command['type'])
        with events.ReportEventStack(
                name=stack_prefix, reporting_enabled=True, level="INFO",
                description="configuring %s: %s" % (command['type'],
                                                    command['id'])):
            try:
                handler(command, storage_config_dict)
            except Exception as error:
                LOG.error("An error occured handling '%s': %s - %s" %
                          (item_id, type(error).__name__, error))
                raise

    return 0


def meta_simple(args):
    """Creates a root partition. If args.mode == SIMPLE_BOOT, it will also
    create a separate /boot partition.
    """
    state = util.load_command_environment()

    cfg = config.load_command_config(args, state)

    if args.target is not None:
        state['target'] = args.target

    if state['target'] is None:
        sys.stderr.write("Unable to find target.  "
                         "Use --target or set TARGET_MOUNT_POINT\n")
        sys.exit(2)

    devices = args.devices
    if devices is None:
        devices = cfg.get('block-meta', {}).get('devices', [])

    bootpt = get_bootpt_cfg(
        cfg.get('block-meta', {}).get('boot-partition', {}),
        enabled=args.mode == SIMPLE_BOOT, fstype=args.boot_fstype,
        root_fstype=args.fstype)

    ptfmt = get_partition_format_type(cfg.get('block-meta', {}))

    # Remove duplicates but maintain ordering.
    devices = list(OrderedDict.fromkeys(devices))

    # Multipath devices might be automatically assembled if multipath-tools
    # package is available in the installation environment. We need to stop
    # all multipath devices to exclusively use one of paths as a target disk.
    block.stop_all_unused_multipath_devices()

    if len(devices) == 0:
        devices = block.get_installable_blockdevs()
        LOG.warn("'%s' mode, no devices given. unused list: %s",
                 args.mode, devices)
        # Check if the list of installable block devices is still empty after
        # checking for block devices and filtering out the removable ones.  In
        # this case we may have a system which has its harddrives reported by
        # lsblk incorrectly. In this case we search for installable
        # blockdevices that are removable as a last resort before raising an
        # exception.
        if len(devices) == 0:
            devices = block.get_installable_blockdevs(include_removable=True)
            if len(devices) == 0:
                # Fail gracefully if no devices are found, still.
                raise Exception("No valid target devices found that curtin "
                                "can install on.")
            else:
                LOG.warn("No non-removable, installable devices found. List "
                         "populated with removable devices allowed: %s",
                         devices)

    if len(devices) > 1:
        if args.devices is not None:
            LOG.warn("'%s' mode but multiple devices given. "
                     "using first found", args.mode)
        available = [f for f in devices
                     if block.is_valid_device(f)]
        target = sorted(available)[0]
        LOG.warn("mode is '%s'. multiple devices given. using '%s' "
                 "(first available)", args.mode, target)
    else:
        target = devices[0]

    if not block.is_valid_device(target):
        raise Exception("target device '%s' is not a valid device" % target)

    (devname, devnode) = block.get_dev_name_entry(target)

    LOG.info("installing in '%s' mode to '%s'", args.mode, devname)

    sources = cfg.get('sources', {})
    dd_images = util.get_dd_images(sources)

    if len(dd_images):
        # we have at least one dd-able image
        # we will only take the first one
        rootdev = write_image_to_disk(dd_images[0], devname)
        util.subp(['mount', rootdev, state['target']])
        return 0

    # helper partition will forcibly set up partition there
    ptcmd = ['partition', '--format=' + ptfmt]
    if bootpt['enabled']:
        ptcmd.append('--boot')
    ptcmd.append(devnode)

    if bootpt['enabled'] and ptfmt in ("uefi", "prep"):
        raise ValueError("format=%s with boot partition not supported" % ptfmt)

    bootdev_ptnum = None
    rootdev_ptnum = None
    bootdev = None
    if bootpt['enabled']:
        bootdev_ptnum = 1
        rootdev_ptnum = 2
    else:
        if ptfmt == "prep":
            rootdev_ptnum = 2
        else:
            rootdev_ptnum = 1

    logtime("creating partition with: %s" % ' '.join(ptcmd),
            util.subp, ptcmd)

    ptpre = ""
    if not os.path.exists("%s%s" % (devnode, rootdev_ptnum)):
        # perhaps the device is /dev/<blockname>p<ptnum>
        if os.path.exists("%sp%s" % (devnode, rootdev_ptnum)):
            ptpre = "p"
        else:
            LOG.warn("root device %s%s did not exist, expecting failure",
                     devnode, rootdev_ptnum)

    if bootdev_ptnum:
        bootdev = "%s%s%s" % (devnode, ptpre, bootdev_ptnum)

    if ptfmt == "uefi":
        # assumed / required from the partitioner pt_uefi
        uefi_ptnum = "15"
        uefi_label = "uefi-boot"
        uefi_dev = "%s%s%s" % (devnode, ptpre, uefi_ptnum)

    rootdev = "%s%s%s" % (devnode, ptpre, rootdev_ptnum)

    LOG.debug("rootdev=%s bootdev=%s fmt=%s bootpt=%s",
              rootdev, bootdev, ptfmt, bootpt)

    # mkfs for root partition first and mount
    cmd = ['mkfs.%s' % args.fstype, '-q', '-L', 'cloudimg-rootfs', rootdev]
    logtime(' '.join(cmd), util.subp, cmd)
    util.subp(['mount', rootdev, state['target']])

    if bootpt['enabled']:
        # create 'boot' directory in state['target']
        boot_dir = os.path.join(state['target'], 'boot')
        util.subp(['mkdir', boot_dir])
        # mkfs for boot partition and mount
        cmd = ['mkfs.%s' % bootpt['fstype'],
               '-q', '-L', bootpt['label'], bootdev]
        logtime(' '.join(cmd), util.subp, cmd)
        util.subp(['mount', bootdev, boot_dir])

    if ptfmt == "uefi":
        uefi_dir = os.path.join(state['target'], 'boot', 'efi')
        util.ensure_dir(uefi_dir)
        util.subp(['mount', uefi_dev, uefi_dir])

    if state['fstab']:
        with open(state['fstab'], "w") as fp:
            if bootpt['enabled']:
                fp.write("LABEL=%s /boot %s defaults 0 0\n" %
                         (bootpt['label'], bootpt['fstype']))

            if ptfmt == "uefi":
                # label created in helpers/partition for uefi
                fp.write("LABEL=%s /boot/efi vfat defaults 0 0\n" %
                         uefi_label)

            fp.write("LABEL=%s / %s defaults 0 0\n" %
                     ('cloudimg-rootfs', args.fstype))
    else:
        LOG.info("fstab not in environment, so not writing")

    return 0


def POPULATE_SUBCMD(parser):
    populate_one_subcmd(parser, CMD_ARGUMENTS, block_meta)

# vi: ts=4 expandtab syntax=python<|MERGE_RESOLUTION|>--- conflicted
+++ resolved
@@ -644,14 +644,10 @@
                     "home": '8302',
                     "linux": '8300'}
 
-<<<<<<< HEAD
     LOG.info("adding partition '%s' to disk '%s' (ptable: '%s')" %
              (info.get('id'), device, disk_ptable))
-=======
-    LOG.info("adding partition '%s' to disk '%s'" % (info.get('id'), device))
     LOG.debug("partnum: {} offset_sectors: {} length_sectors: {}".format(
         partnumber, offset_sectors, length_sectors))
->>>>>>> ed451f6b
     if disk_ptable == "msdos":
         if flag in ["extended", "logical", "primary"]:
             partition_type = flag
@@ -1088,8 +1084,9 @@
                 with open(attach, "w") as fp:
                     fp.write(cset_uuid)
             else:
-                LOG.error("Invalid cset_uuid: {}".format(cset_uuid))
-                raise
+                msg = "Invalid cset_uuid: {}".format(cset_uuid)
+                LOG.error(msg)
+                raise ValueError(msg)
 
         if cache_mode:
             LOG.info("Setting cache_mode on {} to {}".format(bcache_dev,
