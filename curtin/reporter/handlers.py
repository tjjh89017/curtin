# vi: ts=4 expandtab

import abc

from .registry import DictRegistry
from .. import url_helper
from .. import log as logging


LOG = logging.getLogger(__name__)


class ReportingHandler(object):
    """Base class for report handlers.

    Implement :meth:`~publish_event` for controlling what
    the handler does with an event.
    """

    @abc.abstractmethod
    def publish_event(self, event):
        """Publish an event to the ``INFO`` log level."""


class LogHandler(ReportingHandler):
    """Publishes events to the curtin log at the ``DEBUG`` log level."""

    def __init__(self, level="DEBUG"):
        super(LogHandler, self).__init__()
        if isinstance(level, int):
            pass
        else:
            input_level = level
            try:
                level = getattr(logging, level.upper())
            except:
                LOG.warn("invalid level '%s', using WARN", input_level)
                level = logging.WARN
        self.level = level

    def publish_event(self, event):
        """Publish an event to the ``DEBUG`` log level."""
        logger = logging.getLogger(
            '.'.join(['curtin', 'reporting', event.event_type, event.name]))
        logger.log(self.level, event.as_string())


class PrintHandler(ReportingHandler):
    """Print the event as a string."""

    def publish_event(self, event):
        print(event.as_string())


class WebHookHandler(ReportingHandler):
    def __init__(self, endpoint, consumer_key=None, token_key=None,
                 token_secret=None, consumer_secret=None, timeout=None,
                 retries=None, level="DEBUG"):
        super(WebHookHandler, self).__init__()

        self.oauth_helper = url_helper.OauthUrlHelper(
            consumer_key=consumer_key, token_key=token_key,
            token_secret=token_secret, consumer_secret=consumer_secret)
        self.endpoint = endpoint
        self.timeout = timeout
        self.retries = retries
        try:
            self.level = getattr(logging, level.upper())
        except:
            LOG.warn("invalid level '%s', using WARN", level)
            self.level = logging.WARN
        self.headers = {'Content-Type': 'application/json'}

    def publish_event(self, event):
<<<<<<< HEAD
        # Determine effective level, and do not output if below threshold
        if isinstance(event.level, int):
            ev_level = event.level
        else:
            try:
                ev_level = getattr(logging, event.level.upper())
            except:
                ev_level = logging.INFO
        if ev_level < self.level:
            return
        data = event.as_dict()
=======
>>>>>>> ff2541a4
        try:
            return self.oauth_helper.geturl(
                url=self.endpoint, data=data,
                headers=self.headers, retries=self.retries)
        except Exception as e:
            LOG.warn("failed posting event: %s [%s]" % (event.as_string(), e))


available_handlers = DictRegistry()
available_handlers.register_item('log', LogHandler)
available_handlers.register_item('print', PrintHandler)
available_handlers.register_item('webhook', WebHookHandler)<|MERGE_RESOLUTION|>--- conflicted
+++ resolved
@@ -72,23 +72,9 @@
         self.headers = {'Content-Type': 'application/json'}
 
     def publish_event(self, event):
-<<<<<<< HEAD
-        # Determine effective level, and do not output if below threshold
-        if isinstance(event.level, int):
-            ev_level = event.level
-        else:
-            try:
-                ev_level = getattr(logging, event.level.upper())
-            except:
-                ev_level = logging.INFO
-        if ev_level < self.level:
-            return
-        data = event.as_dict()
-=======
->>>>>>> ff2541a4
         try:
             return self.oauth_helper.geturl(
-                url=self.endpoint, data=data,
+                url=self.endpoint, data=event.as_dict(),
                 headers=self.headers, retries=self.retries)
         except Exception as e:
             LOG.warn("failed posting event: %s [%s]" % (event.as_string(), e))
