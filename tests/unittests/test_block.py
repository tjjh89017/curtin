from unittest import TestCase
import os
import mock
import tempfile
import shutil

from collections import OrderedDict

from curtin import util
from curtin import block


class TestBlock(TestCase):

    @mock.patch("curtin.block.util")
    def test_get_volume_uuid(self, mock_util):
        path = "/dev/sda1"
        expected_call = ["blkid", "-o", "export", path]
        mock_util.subp.return_value = ("""
            UUID=182e8e23-5322-46c9-a1b8-cf2c6a88f9f7
            """, "")

        uuid = block.get_volume_uuid(path)

        mock_util.subp.assert_called_with(expected_call, capture=True)
        self.assertEqual(uuid, "182e8e23-5322-46c9-a1b8-cf2c6a88f9f7")

    @mock.patch("curtin.block.get_proc_mounts")
    @mock.patch("curtin.block._lsblock")
    def test_get_mountpoints(self, mock_lsblk, mock_proc_mounts):
        mock_lsblk.return_value = {"sda1": {"MOUNTPOINT": None},
                                   "sda2": {"MOUNTPOINT": ""},
                                   "sda3": {"MOUNTPOINT": "/mnt"}}
        mock_proc_mounts.return_value = [
            ('sysfs', '/sys', 'sysfs', 'sysfs_opts', '0', '0'),
        ]

        mountpoints = block.get_mountpoints()

        self.assertTrue(mock_lsblk.called)
        self.assertEqual(sorted(mountpoints),
                         sorted(["/mnt", "/sys"]))

    @mock.patch('curtin.block._lsblock')
    def test_get_blockdev_sector_size(self, mock_lsblk):
        mock_lsblk.return_value = {
            'sda':  {'LOG-SEC': '512', 'PHY-SEC': '4096',
                     'device_path': '/dev/sda'},
            'sda1': {'LOG-SEC': '512', 'PHY-SEC': '4096',
                     'device_path': '/dev/sda1'},
            'dm-0': {'LOG-SEC': '512', 'PHY-SEC': '512',
                     'device_path': '/dev/dm-0'},
        }
        for (devpath, expected) in [('/dev/sda', (512, 4096)),
                                    ('/dev/sda1', (512, 4096)),
                                    ('/dev/dm-0', (512, 512))]:
            res = block.get_blockdev_sector_size(devpath)
            mock_lsblk.assert_called_with([devpath])
            self.assertEqual(res, expected)

        # test that fallback works and gives right return
        mock_lsblk.return_value = OrderedDict()
        mock_lsblk.return_value.update({
            'vda': {'LOG-SEC': '4096', 'PHY-SEC': '4096',
                    'device_path': '/dev/vda'},
        })
        mock_lsblk.return_value.update({
            'vda1': {'LOG-SEC': '512', 'PHY-SEC': '512',
                     'device_path': '/dev/vda1'},
        })
        res = block.get_blockdev_sector_size('/dev/vda2')
        self.assertEqual(res, (4096, 4096))

    @mock.patch("curtin.block.os.path.realpath")
    @mock.patch("curtin.block.os.path.exists")
    @mock.patch("curtin.block.os.listdir")
    def test_lookup_disk(self, mock_os_listdir, mock_os_path_exists,
                         mock_os_path_realpath):
        serial = "SERIAL123"
        mock_os_listdir.return_value = ["sda_%s-part1" % serial,
                                        "sda_%s" % serial, "other"]
        mock_os_path_exists.return_value = True
        mock_os_path_realpath.return_value = "/dev/sda"

        path = block.lookup_disk(serial)

        mock_os_listdir.assert_called_with("/dev/disk/by-id/")
        mock_os_path_realpath.assert_called_with("/dev/disk/by-id/sda_%s" %
                                                 serial)
        self.assertTrue(mock_os_path_exists.called)
        self.assertEqual(path, "/dev/sda")

        with self.assertRaises(ValueError):
            mock_os_path_exists.return_value = False
            block.lookup_disk(serial)

        with self.assertRaises(ValueError):
            mock_os_path_exists.return_value = True
            mock_os_listdir.return_value = ["other"]
            block.lookup_disk(serial)


class TestSysBlockPath(TestCase):
    @mock.patch("curtin.block.get_blockdev_for_partition")
    @mock.patch("os.path.exists")
    def test_existing_valid_devname(self, m_os_path_exists, m_get_blk):
        m_os_path_exists.return_value = True
        m_get_blk.return_value = ('foodevice', None)
        self.assertEqual('/sys/class/block/foodevice',
                         block.sys_block_path("foodevice"))

    @mock.patch("curtin.block.get_blockdev_for_partition")
    @mock.patch("os.path.exists")
    def test_existing_devpath_allowed(self, m_os_path_exists, m_get_blk):
        m_os_path_exists.return_value = True
        m_get_blk.return_value = ('foodev', None)
        self.assertEqual('/sys/class/block/foodev',
                         block.sys_block_path("/dev/foodev"))

    @mock.patch("curtin.block.get_blockdev_for_partition")
    @mock.patch("os.path.exists")
    def test_add_works(self, m_os_path_exists, m_get_blk):
        m_os_path_exists.return_value = True
        m_get_blk.return_value = ('foodev', None)
        self.assertEqual('/sys/class/block/foodev/md/b',
                         block.sys_block_path("/dev/foodev", "md/b"))

    @mock.patch("curtin.block.get_blockdev_for_partition")
    @mock.patch("os.path.exists")
    def test_add_works_leading_slash(self, m_os_path_exists, m_get_blk):
        m_os_path_exists.return_value = True
        m_get_blk.return_value = ('foodev', None)
        self.assertEqual('/sys/class/block/foodev/md/b',
                         block.sys_block_path("/dev/foodev", "/md/b"))

    @mock.patch("curtin.block.get_blockdev_for_partition")
    @mock.patch("os.path.exists")
    def test_invalid_devname_raises(self, m_os_path_exists, m_get_blk):
        m_os_path_exists.return_value = False
        with self.assertRaises(ValueError):
            block.sys_block_path("foodevice")

    @mock.patch("curtin.block.get_blockdev_for_partition")
    def test_invalid_with_add(self, m_get_blk):
        # test the device exists, but 'add' does not
        # path_exists returns true unless 'md/device' is in it
        #  so /sys/class/foodev/ exists, but not /sys/class/foodev/md/device
        add = "md/device"

        def path_exists(path):
            return add not in path

        m_get_blk.return_value = ("foodev", None)
        with mock.patch('os.path.exists', side_effect=path_exists):
            self.assertRaises(OSError, block.sys_block_path, "foodev", add)

    @mock.patch("curtin.block.get_blockdev_for_partition")
    @mock.patch("os.path.exists")
    def test_not_strict_does_not_care(self, m_os_path_exists, m_get_blk):
        m_os_path_exists.return_value = False
        m_get_blk.return_value = ('foodev', None)
        self.assertEqual('/sys/class/block/foodev/md/b',
                         block.sys_block_path("foodev", "/md/b", strict=False))

    @mock.patch('curtin.block.get_blockdev_for_partition')
    @mock.patch('os.path.exists')
    def test_cciss_sysfs_path(self, m_os_path_exists, m_get_blk):
        m_os_path_exists.return_value = True
        m_get_blk.return_value = ('cciss!c0d0', None)
        self.assertEqual('/sys/class/block/cciss!c0d0',
                         block.sys_block_path('/dev/cciss/c0d0'))
        m_get_blk.return_value = ('cciss!c0d0', 1)
        self.assertEqual('/sys/class/block/cciss!c0d0/cciss!c0d0p1',
                         block.sys_block_path('/dev/cciss/c0d0p1'))


class TestWipeFile(TestCase):
    def __init__(self, *args, **kwargs):
        super(TestWipeFile, self).__init__(*args, **kwargs)

    def tfile(self, *args):
        # return a temp file in a dir that will be cleaned up
        tmpdir = tempfile.mkdtemp()
        self.addCleanup(shutil.rmtree, tmpdir)
        return os.path.sep.join([tmpdir] + list(args))

    def test_non_exist_raises_file_not_found(self):
        try:
            p = self.tfile("enofile")
            block.wipe_file(p)
            raise Exception("%s did not raise exception" % p)
        except Exception as e:
            if not util.is_file_not_found_exc(e):
                raise Exception("exc was not file_not_found: %s" % e)

    def test_non_exist_dir_raises_file_not_found(self):
        try:
            p = self.tfile("enodir", "file")
            block.wipe_file(p)
            raise Exception("%s did not raise exception" % p)
        except Exception as e:
            if not util.is_file_not_found_exc(e):
                raise Exception("exc was not file_not_found: %s" % e)

    def test_default_is_zero(self):
        flen = 1024
        myfile = self.tfile("def_zero")
        util.write_file(myfile, flen * b'\1', omode="wb")
        block.wipe_file(myfile)
        found = util.load_file(myfile, mode="rb")
        self.assertEqual(found, flen * b'\0')

    def test_reader_used(self):
        flen = 17

        def reader(size):
            return size * b'\1'

        myfile = self.tfile("reader_used")
        # populate with nulls
        util.write_file(myfile, flen * b'\0', omode="wb")
        block.wipe_file(myfile, reader=reader, buflen=flen)
        found = util.load_file(myfile, mode="rb")
        self.assertEqual(found, flen * b'\1')

    def test_reader_twice(self):
        flen = 37
        data = {'x': 20 * b'a' + 20 * b'b'}
        expected = data['x'][0:flen]

        def reader(size):
            buf = data['x'][0:size]
            data['x'] = data['x'][size:]
            return buf

        myfile = self.tfile("reader_twice")
        util.write_file(myfile, flen * b'\xff', omode="wb")
        block.wipe_file(myfile, reader=reader, buflen=20)
        found = util.load_file(myfile, mode="rb")
        self.assertEqual(found, expected)

    def test_reader_fhandle(self):
        srcfile = self.tfile("fhandle_src")
        trgfile = self.tfile("fhandle_trg")
        data = '\n'.join(["this is source file." for f in range(0, 10)] + [])
        util.write_file(srcfile, data)
        util.write_file(trgfile, 'a' * len(data))
        with open(srcfile, "rb") as fp:
            block.wipe_file(trgfile, reader=fp.read)
        found = util.load_file(trgfile)
        self.assertEqual(data, found)


<<<<<<< HEAD
class TestWipeVolume(TestCase):
    dev = '/dev/null'

    @mock.patch('curtin.block.util')
    def test_wipe_pvremove(self, mock_util):

        def _test_pvremove_cmds(call_args_slice, cache=True):
            cache_arg = ['--cache'] if cache else []
            calls = (
                mock.call(
                    ['pvremove', '--force', '--force', '--yes', self.dev],
                    rcs=[0, 5], capture=True),
                mock.call(['pvscan'] + cache_arg, rcs=[0], capture=True),
                mock.call(['vgscan', '--mknodes'] + cache_arg, rcs=[0],
                          capture=True),
            )

            for (expected, actual) in zip(calls, call_args_slice):
                self.assertEqual(expected, actual)

        for (count, (codename, cache)) in enumerate(
                [('precise', False), ('trusty', True),
                 ('vivid', True), ('wily', True), ('xenial', True),
                 ('yakkety', True), ('UNAVAILABLE', True),
                 (None, True)]):
            mock_util.lsb_release.return_value = {'codename': codename}
            block.wipe_volume(self.dev, mode='pvremove')
            self.assertEqual(len(mock_util.subp.call_args_list),
                             3 * (count + 1))
            _test_pvremove_cmds(
                mock_util.subp.call_args_list[3 * count:3 * count + 3],
                cache=cache)

    @mock.patch('curtin.block.quick_zero')
    def test_wipe_superblock(self, mock_quick_zero):
        block.wipe_volume(self.dev, mode='superblock')
        mock_quick_zero.assert_called_with(self.dev, partitions=False)
        block.wipe_volume(self.dev, mode='superblock-recursive')
        mock_quick_zero.assert_called_with(self.dev, partitions=True)

    @mock.patch('curtin.block.open')
    @mock.patch('curtin.block.wipe_file')
    def test_wipe_zero_random(self, mock_wipe_file, mock_open):
        block.wipe_volume(self.dev, mode='zero')
        mock_wipe_file.assert_called_with(self.dev)
        mock_open.return_value = mock.MagicMock()
        block.wipe_volume(self.dev, mode='random')
        mock_open.assert_called_with('/dev/urandom', 'rb')
        mock_wipe_file.assert_called_with(
            self.dev, reader=mock_open.return_value.__enter__().read)

    def test_bad_input(self):
        with self.assertRaises(ValueError):
            block.wipe_volume(self.dev, mode='invalidmode')
=======
class TestBlockKnames(TestCase):
    """Tests for some of the kname functions in block"""
    def test_determine_partition_kname(self):
        part_knames = [(('sda', 1), 'sda1'),
                       (('vda', 1), 'vda1'),
                       (('nvme0n1', 1), 'nvme0n1p1'),
                       (('mmcblk0', 1), 'mmcblk0p1'),
                       (('cciss!c0d0', 1), 'cciss!c0d0p1'),
                       (('dm-0', 1), 'dm-0p1'),
                       (('mpath1', 2), 'mpath1p2')]
        for ((disk_kname, part_number), part_kname) in part_knames:
            self.assertEqual(block.partition_kname(disk_kname, part_number),
                             part_kname)

    @mock.patch('curtin.block.os.path.realpath')
    def test_path_to_kname(self, mock_os_realpath):
        mock_os_realpath.side_effect = lambda x: os.path.normpath(x)
        path_knames = [('/dev/sda', 'sda'),
                       ('/dev/sda1', 'sda1'),
                       ('/dev////dm-0/', 'dm-0'),
                       ('vdb', 'vdb'),
                       ('/dev/mmcblk0p1', 'mmcblk0p1'),
                       ('/dev/nvme0n0p1', 'nvme0n0p1'),
                       ('/sys/block/vdb', 'vdb'),
                       ('/sys/block/vdb/vdb2/', 'vdb2'),
                       ('/dev/cciss/c0d0', 'cciss!c0d0'),
                       ('/dev/cciss/c0d0p1/', 'cciss!c0d0p1'),
                       ('/sys/class/block/cciss!c0d0p1', 'cciss!c0d0p1'),
                       ('nvme0n1p4', 'nvme0n1p4')]
        for (path, expected_kname) in path_knames:
            self.assertEqual(block.path_to_kname(path), expected_kname)
            if os.path.sep in path:
                mock_os_realpath.assert_called_with(path)

    @mock.patch('curtin.block.os.path.exists')
    @mock.patch('curtin.block.os.path.realpath')
    @mock.patch('curtin.block.is_valid_device')
    def test_kname_to_path(self, mock_is_valid_device, mock_os_realpath,
                           mock_exists):
        kname_paths = [('sda', '/dev/sda'),
                       ('sda1', '/dev/sda1'),
                       ('/dev/sda', '/dev/sda'),
                       ('cciss!c0d0p1', '/dev/cciss/c0d0p1'),
                       ('/dev/cciss/c0d0', '/dev/cciss/c0d0'),
                       ('mmcblk0p1', '/dev/mmcblk0p1')]

        mock_exists.return_value = True
        mock_os_realpath.side_effect = lambda x: x.replace('!', '/')
        # first call to is_valid_device needs to return false for nonpaths
        mock_is_valid_device.side_effect = lambda x: x.startswith('/dev')
        for (kname, expected_path) in kname_paths:
            self.assertEqual(block.kname_to_path(kname), expected_path)
            mock_is_valid_device.assert_called_with(expected_path)

        # test failure
        mock_is_valid_device.return_value = False
        mock_is_valid_device.side_effect = None
        for (kname, expected_path) in kname_paths:
            with self.assertRaises(OSError):
                block.kname_to_path(kname)
>>>>>>> 6756c70e

# vi: ts=4 expandtab syntax=python<|MERGE_RESOLUTION|>--- conflicted
+++ resolved
@@ -251,7 +251,6 @@
         self.assertEqual(data, found)
 
 
-<<<<<<< HEAD
 class TestWipeVolume(TestCase):
     dev = '/dev/null'
 
@@ -306,7 +305,8 @@
     def test_bad_input(self):
         with self.assertRaises(ValueError):
             block.wipe_volume(self.dev, mode='invalidmode')
-=======
+
+
 class TestBlockKnames(TestCase):
     """Tests for some of the kname functions in block"""
     def test_determine_partition_kname(self):
@@ -367,6 +367,5 @@
         for (kname, expected_path) in kname_paths:
             with self.assertRaises(OSError):
                 block.kname_to_path(kname)
->>>>>>> 6756c70e
 
 # vi: ts=4 expandtab syntax=python