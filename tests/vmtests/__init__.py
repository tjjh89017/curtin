import ast
import datetime
import hashlib
import logging
import json
import os
import pathlib
import re
import shutil
import subprocess
import tempfile
import textwrap
import urllib
import curtin.net as curtin_net

from .helpers import check_call

IMAGE_SRC_URL = os.environ.get(
    'IMAGE_SRC_URL',
    "http://maas.ubuntu.com/images/ephemeral-v2/daily/streams/v1/index.sjson")

IMAGE_DIR = os.environ.get("IMAGE_DIR", "/srv/images")
DEFAULT_SSTREAM_OPTS = [
    '--max=1', '--keyring=/usr/share/keyrings/ubuntu-cloudimage-keyring.gpg']
DEFAULT_FILTERS = ['arch=amd64', 'item_name=root-image.gz']


DEVNULL = open(os.devnull, 'w')


logger = logging.getLogger(__name__)
logger.setLevel(logging.DEBUG)
formatter = logging.Formatter(
    '%(asctime)s - %(name)s - %(levelname)s - %(message)s')
# Configure logging module to save output to disk and present it on
# sys.stderr
now = datetime.datetime.now().isoformat()
fh = logging.FileHandler(
    '/tmp/{}-vmtest.log'.format(now), mode='w', encoding='utf-8')
fh.setLevel(logging.DEBUG)
fh.setFormatter(formatter)

ch = logging.StreamHandler()
ch.setLevel(logging.DEBUG)
ch.setFormatter(formatter)

logger.addHandler(fh)
logger.addHandler(ch)


class ImageStore:
    """Local mirror of MAAS images simplestreams data."""

    # By default sync on demand.
    sync = True

    def __init__(self, source_url, base_dir):
        """Initialize the ImageStore.

        source_url is the simplestreams source from where the images will be
        downloaded.
        base_dir is the target dir in the filesystem to keep the mirror.
        """
        self.source_url = source_url
        self.base_dir = base_dir
        if not os.path.isdir(self.base_dir):
            os.makedirs(self.base_dir)
        self.url = pathlib.Path(self.base_dir).as_uri()

    def convert_image(self, root_image_path):
        """Use maas2roottar to unpack root-image, kernel and initrd."""
        logger.debug('Converting image format')
        subprocess.check_call(["tools/maas2roottar", root_image_path])

    def sync_images(self, filters=DEFAULT_FILTERS):
        """Sync MAAS images from source_url simplestreams."""
        try:
            out = subprocess.check_output(
                ['sstream-mirror', '--help'], stderr=subprocess.STDOUT)
            if isinstance(out, bytes):
                out = out.decode()
            if '--progress' in out:
                progress = ['--progress']
        except subprocess.CalledProcessError:
            progress = []

        cmd = ['sstream-mirror'] + DEFAULT_SSTREAM_OPTS + progress + [
            self.source_url, self.base_dir] + filters
        logger.debug('Syncing images {}'.format(cmd))
        out = subprocess.check_output(cmd)
        logger.debug(out)

    def get_image(self, release, arch, filters=None):
        """Return local path for root image, kernel and initrd."""
        if filters is None:
            filters = [
                'release=%s' % release, 'krel=%s' % release, 'arch=%s' % arch]
        # Query local sstream for compressed root image.
        logger.debug(
            'Query simplestreams for root image: %s', filters)
        cmd = ['sstream-query'] + DEFAULT_SSTREAM_OPTS + [
            self.url, 'item_name=root-image.gz'] + filters
        logger.debug(" ".join(cmd))
        out = subprocess.check_output(cmd)
        logger.debug(out)
        # No output means we have no images locally, so try to sync.
        # If there's output, ImageStore.sync decides if images should be
        # synced or not.
        if not out or self.sync:
            self.sync_images(filters=filters)
            out = subprocess.check_output(cmd)
        sstream_data = ast.literal_eval(bytes.decode(out))
        root_image_gz = urllib.parse.urlsplit(sstream_data['item_url']).path
        # Make sure the image checksums correctly. Ideally
        # sstream-[query,mirror] would make the verification for us.
        # See https://bugs.launchpad.net/simplestreams/+bug/1513625
        with open(root_image_gz, "rb") as fp:
            checksum = hashlib.sha256(fp.read()).hexdigest()
        if checksum != sstream_data['sha256']:
            self.sync_images(filters=filters)
            out = subprocess.check_output(cmd)
            sstream_data = ast.literal_eval(bytes.decode(out))
            root_image_gz = urllib.parse.urlsplit(
                sstream_data['item_url']).path

        image_dir = os.path.dirname(root_image_gz)
        root_image_path = os.path.join(image_dir, 'root-image')
        kernel_path = os.path.join(image_dir, 'root-image-kernel')
        initrd_path = os.path.join(image_dir, 'root-image-initrd')
        # Check if we need to unpack things from the compressed image.
        if (not os.path.exists(root_image_path) or
                not os.path.exists(kernel_path) or
                not os.path.exists(initrd_path)):
            self.convert_image(root_image_gz)
        return (root_image_path, kernel_path, initrd_path)


class TempDir:
    def __init__(self, user_data):
        # Create tmpdir
        self.tmpdir = tempfile.mkdtemp()

        # write cloud-init for installed system
        meta_data_file = os.path.join(self.tmpdir, "meta-data")
        with open(meta_data_file, "w") as fp:
            fp.write("instance-id: inst-123\n")
        user_data_file = os.path.join(self.tmpdir, "user-data")
        with open(user_data_file, "w") as fp:
            fp.write(user_data)

        # make mnt dir
        self.mnt = os.path.join(self.tmpdir, "mnt")
        os.mkdir(self.mnt)

        # create target disk
        logger.debug('Creating target disk')
        self.target_disk = os.path.join(self.tmpdir, "install_disk.img")
        subprocess.check_call(["qemu-img", "create", "-f", "qcow2",
                              self.target_disk, "10G"],
                              stdout=DEVNULL, stderr=subprocess.STDOUT)

        # create seed.img for installed system's cloud init
        logger.debug('Creating seed disk')
        self.seed_disk = os.path.join(self.tmpdir, "seed.img")
        subprocess.check_call(["cloud-localds", self.seed_disk,
                              user_data_file, meta_data_file],
                              stdout=DEVNULL, stderr=subprocess.STDOUT)

        # create output disk, mount ro
        logger.debug('Creating output disk')
        self.output_disk = os.path.join(self.tmpdir, "output_disk.img")
        subprocess.check_call(["qemu-img", "create", "-f", "raw",
                              self.output_disk, "10M"],
                              stdout=DEVNULL, stderr=subprocess.STDOUT)
        subprocess.check_call(["/sbin/mkfs.ext2", "-F", self.output_disk],
                              stdout=DEVNULL, stderr=subprocess.STDOUT)

    def mount_output_disk(self):
        logger.debug('extracting output disk')
        subprocess.check_call(['tar', '-C', self.mnt, '-xf', self.output_disk],
                              stdout=DEVNULL, stderr=subprocess.STDOUT)

<<<<<<< HEAD
    def remove_tmpdir(self):
        if (os.getenv('KEEP_VMTEST_DATA', "false") != "true"):
=======
    def __del__(self):
        if get_env_var_bool('CURTIN_VMTEST_KEEP_DATA', False):
>>>>>>> 3a3d393e
            # remove tempdir
            if os.path.exists(self.tmpdir):
                shutil.rmtree(self.tmpdir)

    def __del__(self):
        self.remove_tmpdir()


class VMBaseClass:
    disk_to_check = {}
    fstab_expected = {}
    extra_kern_args = None

    @classmethod
    def setUpClass(self):
        logger.debug('Acquiring boot image')
        # get boot img
        image_store = ImageStore(IMAGE_SRC_URL, IMAGE_DIR)
        # Disable sync if env var is set.
        image_store.sync = get_env_var_bool('CURTIN_VMTEST_IMAGE_SYNC', False)
        logger.debug("Image sync = %s", image_store.sync)
        (boot_img, boot_kernel, boot_initrd) = image_store.get_image(
            self.release, self.arch)

        # set up tempdir
        logger.debug('Setting up tempdir')
        self.td = TempDir(
            generate_user_data(collect_scripts=self.collect_scripts))
        self.install_log = os.path.join(self.td.tmpdir, 'install-serial.log')
        self.boot_log = os.path.join(self.td.tmpdir, 'boot-serial.log')

        # create launch cmd
        cmd = ["tools/launch", "-v"]
        if not self.interactive:
            cmd.extend(["--silent", "--power=off"])

        cmd.extend(["--serial-log=" + self.install_log])

        if self.extra_kern_args:
            cmd.extend(["--append=" + self.extra_kern_args])

        # check for network configuration
        self.network_state = curtin_net.parse_net_config(self.conf_file)
        logger.debug("Network state: {}".format(self.network_state))

        # build -n arg list with macaddrs from net_config physical config
        macs = []
        interfaces = {}
        if self.network_state:
            interfaces = self.network_state.get('interfaces')
        for ifname in interfaces:
            logger.debug("Interface name: {}".format(ifname))
            iface = interfaces.get(ifname)
            hwaddr = iface.get('mac_address')
            if hwaddr:
                macs.append(hwaddr)
        netdevs = []
        if len(macs) > 0:
            for mac in macs:
                netdevs.extend(["--netdev=user,mac={}".format(mac)])
        else:
            netdevs.extend(["--netdev=user"])

        # build disk arguments
        extra_disks = []
        for (disk_no, disk_sz) in enumerate(self.extra_disks):
            dpath = os.path.join(self.td.tmpdir, 'extra_disk_%d.img' % disk_no)
            extra_disks.extend(['--disk', '{}:{}'.format(dpath, disk_sz)])

        # proxy config
        configs = [self.conf_file]
        proxy = get_apt_proxy()
        if get_apt_proxy is not None:
            proxy_config = os.path.join(self.td.tmpdir, 'proxy.cfg')
            with open(proxy_config, "w") as fp:
                fp.write(json.dumps({'apt_proxy': proxy}) + "\n")
            configs.append(proxy_config)

        cmd.extend(netdevs + ["--disk", self.td.target_disk] + extra_disks +
                   [boot_img, "--kernel=%s" % boot_kernel, "--initrd=%s" %
                    boot_initrd, "--", "curtin", "-vv", "install"] +
                   ["--config=%s" % f for f in configs] +
                   ["cp:///"])

        # run vm with installer
        lout_path = os.path.join(self.td.tmpdir, "launch-install.out")
        try:
            logger.debug('Running curtin installer')
            logger.debug('{}'.format(" ".join(cmd)))
            with open(lout_path, "wb") as fpout:
                check_call(cmd, timeout=self.install_timeout,
                           stdout=fpout, stderr=subprocess.STDOUT)
        except subprocess.TimeoutExpired:
            logger.debug('Curtin installer failed')
            raise
        finally:
            if os.path.exists(self.install_log):
                with open(self.install_log, 'r', encoding='utf-8') as l:
                    logger.debug(
                        u'Serial console output:\n{}'.format(l.read()))
            else:
                logger.warn("Did not have a serial log file from launch.")

        logger.debug('')
        if os.path.exists(self.install_log):
            logger.debug('Checking curtin install output for errors')
            with open(self.install_log) as l:
                install_log = l.read()
            errors = re.findall(
                '\[.*\]\ cloud-init.*:.*Installation\ failed', install_log)
            if len(errors) > 0:
                for e in errors:
                    logger.debug(e)
                logger.debug('Errors during curtin installer')
                raise Exception('Errors during curtin installer')
            else:
                logger.debug('Install OK')
        else:
            raise Exception("No install log was produced")

        # drop the size parameter if present in extra_disks
        extra_disks = [x if ":" not in x else x.split(':')[0]
                       for x in extra_disks]
        # create xkvm cmd
        cmd = (["tools/xkvm", "-v"] + netdevs + ["--disk", self.td.target_disk,
               "--disk", self.td.output_disk] + extra_disks +
               ["--", "-drive",
                "file=%s,if=virtio,media=cdrom" % self.td.seed_disk,
                "-m", "1024"])
        if not self.interactive:
            cmd.extend(["-nographic", "-serial", "file:" + self.boot_log])

        # run vm with installed system, fail if timeout expires
        try:
            logger.debug('Booting target image')
            logger.debug('{}'.format(" ".join(cmd)))
            xout_path = os.path.join(self.td.tmpdir, "xkvm-boot.out")
            with open(xout_path, "wb") as fpout:
                check_call(cmd, timeout=self.boot_timeout,
                           stdout=fpout, stderr=subprocess.STDOUT)
        except subprocess.TimeoutExpired:
            logger.debug('Booting after install failed')
            raise
        finally:
            if os.path.exists(self.boot_log):
                with open(self.boot_log, 'r', encoding='utf-8') as l:
                    logger.debug(
                        u'Serial console output:\n{}'.format(l.read()))

        # mount output disk
        self.td.mount_output_disk()
        logger.debug('Ready for testcases')

    @classmethod
    def tearDownClass(self):
        logger.debug('Removing class tmpdir: {}'.format(self.td.tmpdir))
        self.td.remove_tmpdir()

    @classmethod
    def expected_interfaces(self):
        expected = []
        interfaces = {}
        if self.network_state:
            interfaces = self.network_state.get('interfaces')
        # handle interface aliases when subnets have multiple entries
        for iface in interfaces.values():
            subnets = iface.get('subnets', {})
            if subnets:
                for index, subnet in zip(range(0, len(subnets)), subnets):
                    if index == 0:
                        expected.append(iface)
                    else:
                        expected.append("{}:{}".format(iface, index))
            else:
                expected.append(iface)
        return expected

    @classmethod
    def get_network_state(self):
        return self.network_state

    @classmethod
    def get_expected_etc_network_interfaces(self):
        return curtin_net.render_interfaces(self.network_state)

    @classmethod
    def get_expected_etc_resolvconf(self):
        ifaces = {}
        eni = curtin_net.render_interfaces(self.network_state)
        curtin_net.parse_deb_config_data(ifaces, eni, None)
        return ifaces

    # Misc functions that are useful for many tests
    def output_files_exist(self, files):
        for f in files:
            self.assertTrue(os.path.exists(os.path.join(self.td.mnt, f)))

    def check_file_strippedline(self, filename, search):
        with open(os.path.join(self.td.mnt, filename), "r") as fp:
            data = list(i.strip() for i in fp.readlines())
        self.assertIn(search, data)

    def check_file_regex(self, filename, regex):
        with open(os.path.join(self.td.mnt, filename), "r") as fp:
            data = fp.read()
        self.assertRegex(data, regex)

    def get_blkid_data(self, blkid_file):
        with open(os.path.join(self.td.mnt, blkid_file)) as fp:
            data = fp.read()
        ret = {}
        for line in data.splitlines():
            if line == "":
                continue
            val = line.split('=')
            ret[val[0]] = val[1]
        return ret

    def test_fstab(self):
        if (os.path.exists(self.td.mnt + "fstab") and
                self.fstab_expected is not None):
            with open(os.path.join(self.td.mnt, "fstab")) as fp:
                fstab_lines = fp.readlines()
            fstab_entry = None
            for line in fstab_lines:
                for device, mntpoint in self.fstab_expected.items():
                        if device in line:
                            fstab_entry = line
                            self.assertIsNotNone(fstab_entry)
                            self.assertEqual(fstab_entry.split(' ')[1],
                                             mntpoint)

    def test_dname(self):
        if (os.path.exists(self.td.mnt + "ls_dname") and
                self.disk_to_check is not None):
            with open(os.path.join(self.td.mnt, "ls_dname"), "r") as fp:
                contents = fp.read().splitlines()
            for diskname, part in self.disk_to_check.items():
                if part is not 0:
                    link = diskname + "-part" + str(part)
                    self.assertIn(link, contents)
                self.assertIn(diskname, contents)


def get_apt_proxy():
    # get setting for proxy. should have same result as in tools/launch
    apt_proxy = os.environ.get('apt_proxy')
    if apt_proxy:
        return apt_proxy

    get_apt_config = textwrap.dedent("""
        command -v apt-config >/dev/null 2>&1
        out=$(apt-config shell x Acquire::HTTP::Proxy)
        out=$(sh -c 'eval $1 && echo $x' -- "$out")
        [ -n "$out" ]
        echo "$out"
    """)

    try:
        out = subprocess.check_output(['sh', '-c', get_apt_config])
        if isinstance(out, bytes):
            out = out.decode()
        out = out.rstrip()
        return out
    except subprocess.CalledProcessError:
        pass

    return None


def generate_user_data(collect_scripts=None, apt_proxy=None):
    # this returns the user data for the *booted* system
    # its a cloud-config-archive type, which is
    # just a list of parts.  the 'x-shellscript' parts
    # will be executed in the order they're put in
    if collect_scripts is None:
        collect_scripts = []
    parts = []
    base_cloudconfig = {
        'password': 'passw0rd',
        'chpasswd': {'expire': False},
        'power_state': {'mode': 'poweroff'},
    }

    parts = [{'type': 'text/cloud-config',
              'content': json.dumps(base_cloudconfig, indent=1)}]

    output_dir_macro = 'OUTPUT_COLLECT_D'
    output_dir = '/mnt/output'
    output_device = '/dev/vdb'

    collect_prep = textwrap.dedent("mkdir -p " + output_dir)
    collect_post = textwrap.dedent(
        'tar -C "%s" -cf "%s" .' % (output_dir, output_device))

    scripts = [collect_prep] + collect_scripts + [collect_post]

    for part in scripts:
        if not part.startswith("#!"):
            part = "#!/bin/sh\n" + part
        part = part.replace(output_dir_macro, output_dir)
        logger.debug('Cloud config archive content (pre-json):' + part)
        parts.append({'content': part, 'type': 'text/x-shellscript'})
    return '#cloud-config-archive\n' + json.dumps(parts, indent=1)


def get_env_var_bool(envname, default=False):
    """get a boolean environment variable.

    If environment variable is not set, use default.
    False values are case insensitive 'false', '0', ''."""
    if not isinstance(default, bool):
        raise ValueError("default '%s' for '%s' is not a boolean" %
                         (default, envname))
    val = os.environ.get(envname)
    if val is None:
        return default

    return val.lower() not in ("false", "0", "")<|MERGE_RESOLUTION|>--- conflicted
+++ resolved
@@ -180,13 +180,8 @@
         subprocess.check_call(['tar', '-C', self.mnt, '-xf', self.output_disk],
                               stdout=DEVNULL, stderr=subprocess.STDOUT)
 
-<<<<<<< HEAD
     def remove_tmpdir(self):
-        if (os.getenv('KEEP_VMTEST_DATA', "false") != "true"):
-=======
-    def __del__(self):
         if get_env_var_bool('CURTIN_VMTEST_KEEP_DATA', False):
->>>>>>> 3a3d393e
             # remove tempdir
             if os.path.exists(self.tmpdir):
                 shutil.rmtree(self.tmpdir)
