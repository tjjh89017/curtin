--- conflicted
+++ resolved
@@ -515,11 +515,6 @@
         if cls.multipath:
             disks = disks * cls.multipath_num_paths
 
-<<<<<<< HEAD
-        # write reporting config
-        reporting_config = os.path.join(cls.td.install, 'reporting.cfg')
-        localhost_url = 'http://' + get_lan_ip() + ':8000/'
-=======
         # set reporting logger
         cls.reporting_log = os.path.join(cls.td.logs, 'webhooks-events.json')
         reporting_logger = CaptureReporting(cls.reporting_log)
@@ -528,7 +523,6 @@
         reporting_config = os.path.join(cls.td.install, 'reporting.cfg')
         localhost_url = ('http://' + get_lan_ip() +
                          ':{:d}/'.format(reporting_logger.port))
->>>>>>> 187771f8
         with open(reporting_config, 'w') as fp:
             fp.write(json.dumps({
                 'install': {
@@ -545,13 +539,6 @@
             }))
         configs.append(reporting_config)
 
-<<<<<<< HEAD
-        # set reporting logger
-        cls.reporting_log = os.path.join(cls.td.logs, 'webhooks-events.json')
-        reporting_logger = CaptureReporting(cls.reporting_log)
-
-=======
->>>>>>> 187771f8
         cmd.extend(uefi_flags + netdevs + disks +
                    [boot_img, "--kernel=%s" % boot_kernel, "--initrd=%s" %
                     boot_initrd, "--", "curtin", "-vv", "install"] +
@@ -1141,14 +1128,6 @@
 
 
 def get_lan_ip():
-<<<<<<< HEAD
-    out = subprocess.check_output(['ip', 'addr'])
-    out = out.decode()
-    line = next(l for l in out.splitlines() if 'inet' in l and 'global' in l)
-    addr = line.split()[1]
-    if '/' in addr:
-        addr = addr[:addr.index('/')]
-=======
     (out, _) = util.subp(['ifconfig'], capture=True)
     info = ifconfig_to_dict(out)
     for k, v in info.items():
@@ -1160,7 +1139,6 @@
         break
     else:
         raise OSError('could not get local ip address')
->>>>>>> 187771f8
     return addr
 
 
