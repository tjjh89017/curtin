--- conflicted
+++ resolved
@@ -13,14 +13,9 @@
     IMAGE_DIR, IMAGE_SRC_URL, sync_images)
 from tests.vmtests.image_sync import ITEM_NAME_FILTERS
 from tests.vmtests.helpers import find_releases
-<<<<<<< HEAD
-# FIXME PPC64
-DEFAULT_ARCH = "ppc64el"
-=======
 from curtin.util import get_platform_arch
 
 DEFAULT_ARCH = get_platform_arch()
->>>>>>> 6e624dbb
 
 
 if __name__ == '__main__':
